--- conflicted
+++ resolved
@@ -10,23 +10,15 @@
 end
 
 -- Function to find [term] in text [entry]
-<<<<<<< HEAD
 function FindTerm(entry, term)
-    local text = entry.data
-    local wordEnd = 1
-    while true do
-        i, wordEnd = text:find(term, wordEnd)
-=======
-function findTerm(entry, term)
 	-- Get entry text and search term as uppercase to make the search case-insensitive
 	local text = string.upper(entry.data)
-	local term_upper = string.upper(term)
+	local termUpper = string.upper(term)
 
 	-- Search text
-    local word_end = 1
+    local wordEnd = 1
 	while true do
-		i, word_end = text:find(term_upper, word_end)
->>>>>>> 7a1b75bb
+		i, wordEnd = text:find(termUpper, wordEnd)
         if i == nil then break end
         App.LogMessage('Text "' .. term .. '" found in ' .. entry:FormattedName() .. ' on line ' .. LineNum(text, i))
     end
@@ -37,7 +29,7 @@
 
 -- Check the entered search term is long enough
 if string.len(search) < 2 then
-	App.logMessage('Search text too short, must be atleast 2 characters')
+	App.LogMessage('Search text too short, must be atleast 2 characters')
 	return
 end
 
