
// -----------------------------------------------------------------------------
// SLADE - It's a Doom Editor
// Copyright(C) 2008 - 2020 Simon Judd
//
// Email:       sirjuddington@gmail.com
// Web:         http://slade.mancubus.net
// Filename:    SLADEWxApp.cpp
// Description: SLADEWxApp class functions.
//
// This program is free software; you can redistribute it and/or modify it
// under the terms of the GNU General Public License as published by the Free
// Software Foundation; either version 2 of the License, or (at your option)
// any later version.
//
// This program is distributed in the hope that it will be useful, but WITHOUT
// ANY WARRANTY; without even the implied warranty of MERCHANTABILITY or
// FITNESS FOR A PARTICULAR PURPOSE. See the GNU General Public License for
// more details.
//
// You should have received a copy of the GNU General Public License along with
// this program; if not, write to the Free Software Foundation, Inc.,
// 51 Franklin Street, Fifth Floor, Boston, MA  02110 - 1301, USA.
// -----------------------------------------------------------------------------


// -----------------------------------------------------------------------------
//
// Includes
//
// -----------------------------------------------------------------------------
#include "Main.h"
#include "SLADEWxApp.h"
#include "App.h"
#include "Archive/ArchiveManager.h"
#include "General/Console.h"
#include "General/Web.h"
#include "MainEditor/MainEditor.h"
#include "MainEditor/UI/ArchiveManagerPanel.h"
#include "MainEditor/UI/MainWindow.h"
#include "MainEditor/UI/StartPage.h"
#include "OpenGL/OpenGL.h"
#include "UI/WxUtils.h"
#include "Utility/Parser.h"
#include "Utility/StringUtils.h"
#include "thirdparty/email/wxMailer.h"
#include <wx/statbmp.h>
#undef BOOL
#ifdef UPDATEREVISION
#include "gitinfo.h"
#endif

using namespace slade;


// -----------------------------------------------------------------------------
//
// Variables
//
// -----------------------------------------------------------------------------
namespace slade::global
{
string error;

#ifdef GIT_DESCRIPTION
string sc_rev = GIT_DESCRIPTION;
#else
string sc_rev;
#endif

#ifdef DEBUG
bool debug = true;
#else
bool   debug = false;
#endif

int win_version_major = 0;
int win_version_minor = 0;
} // namespace slade::global

string current_action           = current_action;
bool   update_check_message_box = false;
CVAR(String, dir_last, "", CVar::Flag::Save)
CVAR(Bool, update_check, true, CVar::Flag::Save)
CVAR(Bool, update_check_beta, false, CVar::Flag::Save)


// -----------------------------------------------------------------------------
//
// Classes
//
// -----------------------------------------------------------------------------


// -----------------------------------------------------------------------------
// SLADELog class
//
// Extension of the wxLog class to send all wxWidgets log messages
// to the SLADE log implementation
// -----------------------------------------------------------------------------
class SLADELog : public wxLog
{
protected:
	// wx2.9.x is no longer supported.
#if (wxMAJOR_VERSION < 3)
#error This will not compile with wxWidgets older than 3.0.0 !
#endif
	void DoLogText(const wxString& msg) override
	{
		if (msg.Lower().Contains("error"))
			log::error(msg.Right(msg.size() - 10));
		else if (msg.Lower().Contains("warning"))
			log::warning(msg.Right(msg.size() - 10));
		else
			log::info(msg.Right(msg.size() - 10));
	}

public:
	SLADELog()  = default;
	~SLADELog() = default;
};


// -----------------------------------------------------------------------------
// SLADEStackTrace class
//
// Extension of the wxStackWalker class that formats stack trace
// information to a multi-line string, that can be retrieved via
// getTraceString(). wxStackWalker is currently unimplemented on some
// platforms, so unfortunately it has to be disabled there
// -----------------------------------------------------------------------------
#if wxUSE_STACKWALKER
class SLADEStackTrace : public wxStackWalker
{
public:
	SLADEStackTrace() { stack_trace_ = "Stack Trace:\n"; }
	~SLADEStackTrace() = default;

	wxString traceString() const { return stack_trace_; }
	wxString topLevel() const { return top_level_; }

	void OnStackFrame(const wxStackFrame& frame) override
	{
		wxString location = "[unknown location] ";
		if (frame.HasSourceLocation())
			location = wxString::Format("(%s:%d) ", frame.GetFileName(), frame.GetLine());

		wxUIntPtr address   = wxPtrToUInt(frame.GetAddress());
		wxString  func_name = frame.GetName();
		if (func_name.IsEmpty())
			func_name = wxString::Format("[unknown:%d]", address);

		wxString line = wxString::Format("%s%s", location, func_name);
		stack_trace_.Append(wxString::Format("%d: %s\n", frame.GetLevel(), line));

		if (frame.GetLevel() == 0)
			top_level_ = line;
	}

private:
	wxString stack_trace_;
	wxString top_level_;
};


// -----------------------------------------------------------------------------
// SLADECrashDialog class
//
// A simple dialog that displays a crash message and a scrollable,
// multi-line textbox with a stack trace
// -----------------------------------------------------------------------------
class SLADECrashDialog : public wxDialog, public wxThreadHelper
{
public:
	SLADECrashDialog(SLADEStackTrace& st) : wxDialog(wxGetApp().GetTopWindow(), -1, "SLADE Application Crash")
	{
		top_level_ = st.topLevel();

		// Setup sizer
		wxBoxSizer* sizer = new wxBoxSizer(wxVERTICAL);
		SetSizer(sizer);

		wxBoxSizer* hbox = new wxBoxSizer(wxHORIZONTAL);
		sizer->Add(hbox, 0, wxEXPAND);

		// Add dead doomguy picture
		app::archiveManager()
			.programResourceArchive()
			->entryAtPath("images/STFDEAD0.png")
			->exportFile(app::path("STFDEAD0.png", app::Dir::Temp));
		wxImage img;
		img.LoadFile(app::path("STFDEAD0.png", app::Dir::Temp));
		img.Rescale(img.GetWidth(), img.GetHeight(), wxIMAGE_QUALITY_NEAREST);
		wxStaticBitmap* picture = new wxStaticBitmap(this, -1, wxBitmap(img));
		hbox->Add(picture, 0, wxALIGN_CENTER_VERTICAL | wxALIGN_CENTER_HORIZONTAL | wxLEFT | wxTOP | wxBOTTOM, 10);

		// Add general crash message
#ifndef NOCURL
		wxString message =
			"SLADE has crashed unexpectedly. To help fix the problem that caused this crash, "
			"please (optionally) enter a short description of what you were doing at the time "
			"of the crash, and click the 'Send Crash Report' button.";
#else
		string message =
			"SLADE has crashed unexpectedly. To help fix the problem that caused this crash, "
			"please email a copy of the stack trace below to sirjuddington@gmail.com, along with a "
			"description of what you were doing at the time of the crash.";
#endif
		wxStaticText* label = new wxStaticText(this, -1, message);
		hbox->Add(label, 0, wxALIGN_CENTER_HORIZONTAL | wxALL, 10);
		label->Wrap(480 - 20 - picture->GetSize().x);

#ifndef NOCURL
		// Add description text area
		text_description_ = new wxTextCtrl(this, -1, wxEmptyString, wxDefaultPosition, wxSize(-1, 100), wxTE_MULTILINE);
		sizer->Add(new wxStaticText(this, -1, "Description:"), 0, wxLEFT | wxRIGHT, 10);
		sizer->AddSpacer(2);
		sizer->Add(text_description_, 0, wxEXPAND | wxLEFT | wxRIGHT | wxBOTTOM, 10);
#endif

		// SLADE info
<<<<<<< HEAD
		if (global::sc_rev.empty())
			trace_ = wxString::Format("Version: %s\n", app::version().toString());
		else
			trace_ = wxString::Format("Version: %s (%s)\n", app::version().toString(), global::sc_rev);
		if (current_action.empty())
			trace_ += "No current action\n";
=======
		if (Global::sc_rev.empty())
			trace = S_FMT("Version: %s", App::version().toString());
		else
			trace = S_FMT("Version: %s (%s)", App::version().toString(), Global::sc_rev);
		if (App::platform() == App::Platform::Windows)
			trace += S_FMT(" (%s)\n", App::isWin64Build() ? "x64" : "x86");
		else
			trace += "\n";
		if (current_action.IsEmpty())
			trace += "No current action\n";
>>>>>>> e46f80a8
		else
			trace_ += wxString::Format("Current action: %s", current_action);
		trace_ += "\n";

		// System info
		gl::Info gl_info = gl::sysInfo();
		trace_ += "Operating System: " + wxGetOsDescription() + "\n";
		trace_ += "Graphics Vendor: " + gl_info.vendor + "\n";
		trace_ += "Graphics Hardware: " + gl_info.renderer + "\n";
		trace_ += "OpenGL Version: " + gl_info.version + "\n";

		// Stack trace
		trace_ += "\n";
		trace_ += st.traceString();

		// Last 10 log lines
		trace_ += "\nLast Log Messages:\n";
		auto& log = log::history();
		for (auto a = log.size() - 10; a < log.size(); a++)
			trace_ += log[a].message + "\n";

		// Add stack trace text area
		text_stack_ = new wxTextCtrl(
			this, -1, wxEmptyString, wxDefaultPosition, wxDefaultSize, wxTE_MULTILINE | wxTE_READONLY | wxHSCROLL);
		text_stack_->SetValue(trace_);
		text_stack_->SetFont(wxFont(8, wxFONTFAMILY_MODERN, wxFONTSTYLE_NORMAL, wxFONTWEIGHT_NORMAL));
		sizer->Add(new wxStaticText(this, -1, "Crash Information:"), 0, wxLEFT | wxRIGHT, 10);
		sizer->AddSpacer(2);
		sizer->Add(text_stack_, 1, wxEXPAND | wxLEFT | wxRIGHT | wxBOTTOM, 10);

		// Dump stack trace to a file (just in case)
		wxFile file(app::path("slade3_crash.log", app::Dir::User), wxFile::write);
		file.Write(trace_);
		file.Close();

		// Also dump stack trace to console
		std::cerr << trace_;

#ifndef NOCURL
		// Add small privacy disclaimer
		wxString privacy =
			"Sending a crash report will only send the information displayed above, "
			"along with a copy of the logs for this session.";
		label = new wxStaticText(this, -1, privacy);
		label->Wrap(480);
		sizer->Add(label, 0, wxALIGN_CENTER_HORIZONTAL | wxLEFT | wxRIGHT | wxBOTTOM, 10);
#endif

		// Add 'Copy Stack Trace' button
		hbox = new wxBoxSizer(wxHORIZONTAL);
		sizer->Add(hbox, 0, wxEXPAND | wxLEFT | wxRIGHT | wxBOTTOM, 6);
		btn_copy_trace_ = new wxButton(this, -1, "Copy Stack Trace");
		hbox->AddStretchSpacer();
		hbox->Add(btn_copy_trace_, 0, wxLEFT | wxRIGHT | wxBOTTOM, 4);
		btn_copy_trace_->Bind(wxEVT_COMMAND_BUTTON_CLICKED, &SLADECrashDialog::onBtnCopyTrace, this);

		// Add 'Exit SLADE' button
		btn_exit_ = new wxButton(this, -1, "Exit SLADE");
		hbox->Add(btn_exit_, 0, wxLEFT | wxRIGHT | wxBOTTOM, 4);
		btn_exit_->Bind(wxEVT_COMMAND_BUTTON_CLICKED, &SLADECrashDialog::onBtnExit, this);

#ifndef NOCURL
		// Add 'Send Crash Report' button
		btn_send_ = new wxButton(this, -1, "Send Crash Report");
		hbox->Add(btn_send_, 0, wxLEFT | wxRIGHT | wxBOTTOM, 4);
		btn_send_->Bind(wxEVT_COMMAND_BUTTON_CLICKED, &SLADECrashDialog::onBtnSend, this);
#endif

		Bind(wxEVT_THREAD, &SLADECrashDialog::onThreadUpdate, this);
		Bind(wxEVT_CLOSE_WINDOW, &SLADECrashDialog::onClose, this);

		// Setup layout
		wxDialog::Layout();
		SetInitialSize(wxSize(500, 600));
		CenterOnParent();
	}

	~SLADECrashDialog() = default;

	wxThread::ExitCode Entry() override
	{
		wxMailer mailer("slade.crashes@gmail.com", "qakljwqpasnmprhl", "smtp://smtp.gmail.com:587");

		// Create message
		wxEmailMessage msg;
		msg.SetFrom("SLADE");
		msg.SetTo("slade.crashes@gmail.com");
		msg.SetSubject("[" + app::version().toString() + "] @ " + top_level_);
		msg.SetMessage(wxString::Format("Description:\n%s\n\n%s", text_description_->GetValue(), trace_));
		msg.AddAttachment(app::path("slade3.log", app::Dir::User));
		msg.Finalize();

		// Send email
		bool sent = mailer.Send(msg);

		// Send event
		auto evt = new wxThreadEvent();
		evt->SetInt(sent ? 1 : 0);
		wxQueueEvent(GetEventHandler(), evt);

		return (wxThread::ExitCode) nullptr;
	}

	void onBtnCopyTrace(wxCommandEvent& e)
	{
		if (wxTheClipboard->Open())
		{
			wxTheClipboard->SetData(new wxTextDataObject(trace_));
			wxTheClipboard->Flush();
			wxTheClipboard->Close();
			wxMessageBox("Stack trace successfully copied to clipboard");
		}
		else
			wxMessageBox(
				"Unable to access the system clipboard, please select+copy the text above manually",
				wxMessageBoxCaptionStr,
				wxICON_EXCLAMATION);
	}

	void onBtnSend(wxCommandEvent& e)
	{
		btn_send_->SetLabel("Sending...");
		btn_send_->Enable(false);
		btn_exit_->Enable(false);

		if (CreateThread(wxTHREAD_JOINABLE) != wxTHREAD_NO_ERROR)
			EndModal(wxID_OK);

		if (GetThread()->Run() != wxTHREAD_NO_ERROR)
			EndModal(wxID_OK);
	}

	void onBtnExit(wxCommandEvent& e) { EndModal(wxID_OK); }

	void onThreadUpdate(wxThreadEvent& e)
	{
		if (e.GetInt() == 1)
		{
			// Report sent successfully, exit
			wxMessageBox("The crash report was sent successfully, and SLADE will now close.", "Crash Report Sent");
			EndModal(wxID_OK);
		}
		else
		{
			// Sending failed
			btn_send_->SetLabel("Send Crash Report");
			btn_send_->Enable();
			btn_exit_->Enable();
			wxMessageBox(
				"The crash report failed to send. Please either try again or click 'Exit SLADE' "
				"to exit without sending.",
				"Failed to Send");
		}
	}

	void onClose(wxCloseEvent& e)
	{
		if (GetThread() && GetThread()->IsRunning())
			GetThread()->Wait();

		Destroy();
	}

private:
	wxTextCtrl* text_stack_;
	wxTextCtrl* text_description_;
	wxButton*   btn_copy_trace_;
	wxButton*   btn_exit_;
	wxButton*   btn_send_;
	wxString    trace_;
	wxString    top_level_;
};
#endif // wxUSE_STACKWALKER


// -----------------------------------------------------------------------------
// MainAppFileListener and related Classes
//
// wxWidgets IPC classes used to send filenames of archives to open
// from one SLADE instance to another in the case where a second
// instance is opened
// -----------------------------------------------------------------------------
class MainAppFLConnection : public wxConnection
{
public:
	MainAppFLConnection()  = default;
	~MainAppFLConnection() = default;

	bool OnAdvise(const wxString& topic, const wxString& item, const void* data, size_t size, wxIPCFormat format)
		override
	{
		return true;
	}

	bool OnPoke(const wxString& topic, const wxString& item, const void* data, size_t size, wxIPCFormat format) override
	{
		app::archiveManager().openArchive(item.ToStdString());
		return true;
	}
};

class MainAppFileListener : public wxServer
{
public:
	MainAppFileListener()  = default;
	~MainAppFileListener() = default;

	wxConnectionBase* OnAcceptConnection(const wxString& topic) override { return new MainAppFLConnection(); }
};

class MainAppFLClient : public wxClient
{
public:
	MainAppFLClient()  = default;
	~MainAppFLClient() = default;

	wxConnectionBase* OnMakeConnection() override { return new MainAppFLConnection(); }
};


// -----------------------------------------------------------------------------
//
// SLADEWxApp Class Functions
//
// -----------------------------------------------------------------------------
IMPLEMENT_APP(SLADEWxApp)


// -----------------------------------------------------------------------------
// Checks if another instance of SLADE is already running, and if so, sends the
// args to the file listener of the existing SLADE process.
// Returns false if another instance was found and the new SLADE was started
// with arguments
// -----------------------------------------------------------------------------
bool SLADEWxApp::singleInstanceCheck()
{
	single_instance_checker_ = new wxSingleInstanceChecker;

	if (argc == 1)
		return true;

	if (single_instance_checker_->IsAnotherRunning())
	{
		delete single_instance_checker_;

		// Connect to the file listener of the existing SLADE process
		auto client     = std::make_unique<MainAppFLClient>();
		auto connection = client->MakeConnection(wxGetHostName(), "SLADE_MAFL", "files");

		if (connection)
		{
			// Send args as archives to open
			for (int a = 1; a < argc; a++)
				connection->Poke(argv[a], argv[a]);

			connection->Disconnect();
		}

		return false;
	}

	return true;
}

// -----------------------------------------------------------------------------
// Application initialization, run when program is started
// -----------------------------------------------------------------------------
bool SLADEWxApp::OnInit()
{
	// Check if an instance of SLADE is already running
	if (!singleInstanceCheck())
	{
		printf("Found active instance. Quitting.\n");
		return false;
	}

	// Init wxSocket stuff (for WebGet)
	wxSocketBase::Initialize();

	// Start up file listener
	file_listener_ = new MainAppFileListener();
	file_listener_->Create("SLADE_MAFL");

	// Setup system options
	wxSystemOptions::SetOption("mac.listctrl.always_use_generic", 1);

	// Set application name (for wx directory stuff)
#ifdef __WINDOWS__
	wxApp::SetAppName("SLADE3");
#else
    wxApp::SetAppName("slade3");
#endif

	// Handle exceptions using wxDebug stuff, but only in release mode
#ifdef NDEBUG
	wxHandleFatalExceptions(true);
#endif

	// Load image handlers
	wxInitAllImageHandlers();

#ifdef __APPLE__
	// Should be constant, wxWidgets Cocoa backend scales everything under the hood
	const double ui_scale = 1.0;
#else  // !__APPLE__
    // Calculate scaling factor (from system ppi)
    wxMemoryDC dc;
    double     ui_scale = (double)(dc.GetPPI().x) / 96.0;
    if (ui_scale < 1.)
        ui_scale = 1.;
#endif // __APPLE__

	// Get Windows version
#ifdef __WXMSW__
	wxGetOsVersion(&global::win_version_major, &global::win_version_minor);
	log::info("Windows Version: {}.{}", global::win_version_major, global::win_version_minor);
#endif

	// Reroute wx log messages
	wxLog::SetActiveTarget(new SLADELog());

	// Get command line arguments
	vector<string> args;
	for (int a = 1; a < argc; a++)
		args.push_back(argv[a].ToStdString());

	// Init application
	if (!app::init(args, ui_scale))
		return false;

		// Check for updates
#ifdef __WXMSW__
	wxHTTP::Initialize();
	if (update_check)
		checkForUpdates(false);
#endif

	// Bind events
	Bind(wxEVT_MENU, &SLADEWxApp::onMenu, this);
	Bind(wxEVT_THREAD_WEBGET_COMPLETED, &SLADEWxApp::onVersionCheckCompleted, this);
	Bind(wxEVT_ACTIVATE_APP, &SLADEWxApp::onActivate, this);

	return true;
}

// -----------------------------------------------------------------------------
// Application shutdown, run when program is closed
// -----------------------------------------------------------------------------
int SLADEWxApp::OnExit()
{
	wxSocketBase::Shutdown();
	delete single_instance_checker_;
	delete file_listener_;

	return 0;
}

// -----------------------------------------------------------------------------
// Handler for when a fatal exception occurs - show the stack trace/crash dialog
// if it's configured to be used
// -----------------------------------------------------------------------------
void SLADEWxApp::OnFatalException()
{
#if wxUSE_STACKWALKER
#ifndef _DEBUG
	SLADEStackTrace st;
	st.WalkFromException();
	SLADECrashDialog sd(st);
	sd.ShowModal();
#endif //_DEBUG
#endif // wxUSE_STACKWALKER
}

#ifdef __APPLE__
void SLADEWxApp::MacOpenFile(const wxString& fileName)
{
	theMainWindow->archiveManagerPanel()->openFile(fileName);
}
#endif // __APPLE__

// -----------------------------------------------------------------------------
// Runs the version checker, if [message_box] is true, a message box will be
// shown if already up-to-date
// -----------------------------------------------------------------------------
void SLADEWxApp::checkForUpdates(bool message_box)
{
#ifdef __WXMSW__
	update_check_message_box = message_box;
	log::info(1, "Checking for updates...");
	web::getHttpAsync("slade.mancubus.net", "/version_win.txt", this);
#endif
}


// -----------------------------------------------------------------------------
//
// SLADEWxApp Class Events
//
// -----------------------------------------------------------------------------


// -----------------------------------------------------------------------------
// Called when a menu item is selected in the application
// -----------------------------------------------------------------------------
void SLADEWxApp::onMenu(wxCommandEvent& e)
{
	bool handled = false;

	// Find applicable action
	auto s_action = SAction::fromWxId(e.GetId());
	auto action   = s_action->id();

	// Handle action if valid
	if (action != "invalid")
	{
		current_action = action;
		SActionHandler::setWxIdOffset(e.GetId() - s_action->wxId());
		handled = SActionHandler::doAction(action);

		// Check if triggering object is a menu item
		if (s_action && s_action->type() == SAction::Type::Check)
		{
			if (e.GetEventObject() && e.GetEventObject()->IsKindOf(wxCLASSINFO(wxMenuItem)))
			{
				auto item = (wxMenuItem*)e.GetEventObject();
				item->Check(s_action->isChecked());
			}
		}

		current_action = "";
	}

	// If not handled, let something else handle it
	if (!handled)
		e.Skip();
}

// -----------------------------------------------------------------------------
// Called when the version check thread completes
// -----------------------------------------------------------------------------
void SLADEWxApp::onVersionCheckCompleted(wxThreadEvent& e)
{
	// Check failed
	if (e.GetString() == "connect_failed")
	{
		log::error("Version check failed, unable to connect");
		if (update_check_message_box)
			wxMessageBox(
				"Update check failed: unable to connect to internet. "
				"Check your connection and try again.",
				"Check for Updates");

		return;
	}

	// Parse version info
	app::Version stable, beta;
	string       bin_stable, installer_stable, bin_beta; // Currently unused but may be useful in the future
	Parser       parser;
	if (parser.parseText(e.GetString().ToStdString()))
	{
		// Stable
		auto node_stable = parser.parseTreeRoot()->childPTN("stable");
		if (node_stable)
		{
			// Version
			auto node_version = node_stable->childPTN("version");
			if (node_version)
			{
				stable.major    = node_version->intValue(0);
				stable.minor    = node_version->intValue(1);
				stable.revision = node_version->intValue(2);
			}

			// Binaries link
			auto node_bin = node_stable->childPTN("bin");
			if (node_bin)
				bin_stable = node_bin->stringValue();

			// Installer link
			auto node_install = node_stable->childPTN("install");
			if (node_install)
				installer_stable = node_install->stringValue();
		}

		// Beta
		auto node_beta = parser.parseTreeRoot()->childPTN("beta");
		if (node_beta)
		{
			// Version
			auto node_version = node_beta->childPTN("version");
			if (node_version)
			{
				beta.major    = node_version->intValue(0);
				beta.minor    = node_version->intValue(1);
				beta.revision = node_version->intValue(2);
			}

			// Beta number
			auto node_beta_num = node_beta->childPTN("beta");
			if (node_beta_num)
				beta.beta = node_beta_num->intValue();

			// Binaries link
			auto node_bin = node_beta->childPTN("bin");
			if (node_bin)
				bin_beta = node_bin->stringValue();
		}
	}

	// Check for correct info
	if (stable.major == 0 || beta.major == 0)
	{
		log::warning("Version check failed, received invalid version info");
		log::debug("Received version text:\n\n%s", wxutil::strToView(e.GetString()));
		if (update_check_message_box)
			wxMessageBox("Update check failed: received invalid version info.", "Check for Updates");
		return;
	}

	log::info("Latest stable release: v{}", stable.toString());
	log::info("Latest beta release: v{}", beta.toString());

	// Check if new stable version
	bool new_stable = app::version().cmp(stable) < 0;
	bool new_beta   = app::version().cmp(beta) < 0;

	// Set up for new beta/stable version prompt (if any)
	wxString message, caption, version;
	if (update_check_beta && new_beta)
	{
		// New Beta
		caption = "New Beta Version Available";
		version = beta.toString();
		message = wxString::Format(
			"A new beta version of SLADE is available (%s), click OK to visit the SLADE homepage "
			"and download the update.",
			version);
	}
	else if (new_stable)
	{
		// New Stable
		caption = "New Version Available";
		version = stable.toString();
		message = wxString::Format(
			"A new version of SLADE is available (%s), click OK to visit the SLADE homepage and "
			"download the update.",
			version);
	}
	else
	{
		// No update
		log::info(1, "Already up-to-date");
		if (update_check_message_box)
			wxMessageBox("SLADE is already up to date", "Check for Updates");

		return;
	}

	// Prompt to update
	auto main_window = maineditor::window();
	if (main_window->startPageTabOpen() && app::useWebView())
	{
		// Start Page (webview version) is open, show it there
		main_window->openStartPageTab();
		main_window->startPage()->updateAvailable(version);
	}
	else
	{
		// No start page, show a message box
		if (wxMessageBox(message, caption, wxOK | wxCANCEL) == wxOK)
			wxLaunchDefaultBrowser("http://slade.mancubus.net/index.php?page=downloads");
	}
}

// -----------------------------------------------------------------------------
// Called when the app gains focus
// -----------------------------------------------------------------------------
void SLADEWxApp::onActivate(wxActivateEvent& e)
{
	if (!e.GetActive() || app::isExiting())
	{
		e.Skip();
		return;
	}

	// Check open directory archives for changes on the file system
	if (theMainWindow && theMainWindow->archiveManagerPanel())
		theMainWindow->archiveManagerPanel()->checkDirArchives();

	e.Skip();
}


// -----------------------------------------------------------------------------
//
// Console Commands
//
// -----------------------------------------------------------------------------

CONSOLE_COMMAND(crash, 0, false)
{
	if (wxMessageBox(
			"Yes, this command does actually exist and *will* crash the program. Do you really want it to crash?",
			"...Really?",
			wxYES_NO | wxCENTRE)
		== wxYES)
	{
		uint8_t* test = nullptr;
		test[123]     = 5;
	}
}

CONSOLE_COMMAND(quit, 0, true)
{
	bool save_config = true;
	for (auto& arg : args)
	{
		if (strutil::equalCI(arg, "nosave"))
			save_config = false;
	}

	app::exit(save_config);
}<|MERGE_RESOLUTION|>--- conflicted
+++ resolved
@@ -219,25 +219,16 @@
 #endif
 
 		// SLADE info
-<<<<<<< HEAD
 		if (global::sc_rev.empty())
-			trace_ = wxString::Format("Version: %s\n", app::version().toString());
+			trace_ = wxString::Format("Version: %s", app::version().toString());
 		else
-			trace_ = wxString::Format("Version: %s (%s)\n", app::version().toString(), global::sc_rev);
+			trace_ = wxString::Format("Version: %s (%s)", app::version().toString(), global::sc_rev);
+		if (app::platform() == app::Platform::Windows)
+			trace_ += wxString::Format(" (%s)\n", app::isWin64Build() ? "x64" : "x86");
+		else
+			trace_ += "\n";
 		if (current_action.empty())
 			trace_ += "No current action\n";
-=======
-		if (Global::sc_rev.empty())
-			trace = S_FMT("Version: %s", App::version().toString());
-		else
-			trace = S_FMT("Version: %s (%s)", App::version().toString(), Global::sc_rev);
-		if (App::platform() == App::Platform::Windows)
-			trace += S_FMT(" (%s)\n", App::isWin64Build() ? "x64" : "x86");
-		else
-			trace += "\n";
-		if (current_action.IsEmpty())
-			trace += "No current action\n";
->>>>>>> e46f80a8
 		else
 			trace_ += wxString::Format("Current action: %s", current_action);
 		trace_ += "\n";
