
// -----------------------------------------------------------------------------
// SLADE - It's a Doom Editor
// Copyright(C) 2008 - 2017 Simon Judd
//
// Email:       sirjuddington@gmail.com
// Web:         http://slade.mancubus.net
// Filename:    SLADEWxApp.cpp
// Description: SLADEWxApp class functions.
//
// This program is free software; you can redistribute it and/or modify it
// under the terms of the GNU General Public License as published by the Free
// Software Foundation; either version 2 of the License, or (at your option)
// any later version.
//
// This program is distributed in the hope that it will be useful, but WITHOUT
// ANY WARRANTY; without even the implied warranty of MERCHANTABILITY or
// FITNESS FOR A PARTICULAR PURPOSE. See the GNU General Public License for
// more details.
//
// You should have received a copy of the GNU General Public License along with
// this program; if not, write to the Free Software Foundation, Inc.,
// 51 Franklin Street, Fifth Floor, Boston, MA  02110 - 1301, USA.
// -----------------------------------------------------------------------------


// -----------------------------------------------------------------------------
//
// Includes
//
// -----------------------------------------------------------------------------
#include "Main.h"
#include "SLADEWxApp.h"
#include "App.h"
#include "Archive/ArchiveManager.h"
#include "External/email/wxMailer.h"
#include "General/Console/Console.h"
#include "General/Web.h"
#include "MainEditor/MainEditor.h"
#include "MainEditor/UI/ArchiveManagerPanel.h"
#include "MainEditor/UI/MainWindow.h"
#include "MainEditor/UI/StartPage.h"
#include "OpenGL/OpenGL.h"
#include <wx/statbmp.h>

#undef BOOL

#ifdef UPDATEREVISION
#include "gitinfo.h"
#endif


// -----------------------------------------------------------------------------
//
// Variables
//
// -----------------------------------------------------------------------------
namespace Global
{
string error = "";

int    beta_num    = 5;
int    version_num = 3120;
string version     = "3.1.2 Beta 5";
#ifdef GIT_DESCRIPTION
string sc_rev = GIT_DESCRIPTION;
#else
string sc_rev = "";
#endif

#ifdef DEBUG
bool debug = true;
#else
bool   debug  = false;
#endif

int win_version_major = 0;
int win_version_minor = 0;
} // namespace Global

string current_action           = "";
bool   update_check_message_box = false;
CVAR(String, dir_last, "", CVar::Flag::Save)
CVAR(Bool, update_check, true, CVar::Flag::Save)
CVAR(Bool, update_check_beta, false, CVar::Flag::Save)


// -----------------------------------------------------------------------------
//
// Classes
//
// -----------------------------------------------------------------------------


// -----------------------------------------------------------------------------
// SLADELog class
//
// Extension of the wxLog class to send all wxWidgets log messages
// to the SLADE log implementation
// -----------------------------------------------------------------------------
class SLADELog : public wxLog
{
protected:
	// wx2.9.x is no longer supported.
#if (wxMAJOR_VERSION < 3)
#error This will not compile with wxWidgets older than 3.0.0 !
#endif
	void DoLogText(const wxString& msg) override
	{
		if (msg.Lower().Contains("error"))
			Log::error(msg.Right(msg.size() - 10));
		else if (msg.Lower().Contains("warning"))
			Log::warning(msg.Right(msg.size() - 10));
		else
			Log::info(msg.Right(msg.size() - 10));
	}

public:
	SLADELog()  = default;
	~SLADELog() = default;
};


// -----------------------------------------------------------------------------
// SLADEStackTrace class
//
// Extension of the wxStackWalker class that formats stack trace
// information to a multi-line string, that can be retrieved via
// getTraceString(). wxStackWalker is currently unimplemented on some
// platforms, so unfortunately it has to be disabled there
// -----------------------------------------------------------------------------
#if wxUSE_STACKWALKER
class SLADEStackTrace : public wxStackWalker
{
public:
	SLADEStackTrace() { stack_trace_ = "Stack Trace:\n"; }
	~SLADEStackTrace() = default;

	string traceString() const { return stack_trace_; }
	string topLevel() const { return top_level_; }

	void OnStackFrame(const wxStackFrame& frame) override
	{
		string location = "[unknown location] ";
		if (frame.HasSourceLocation())
			location = S_FMT("(%s:%d) ", frame.GetFileName(), frame.GetLine());

		wxUIntPtr address   = wxPtrToUInt(frame.GetAddress());
		string    func_name = frame.GetName();
		if (func_name.IsEmpty())
			func_name = S_FMT("[unknown:%d]", address);

		string line = S_FMT("%s%s", location, func_name);
		stack_trace_.Append(S_FMT("%d: %s\n", frame.GetLevel(), line));

		if (frame.GetLevel() == 0)
			top_level_ = line;
	}

private:
	string stack_trace_;
	string top_level_;
};


// -----------------------------------------------------------------------------
// SLADECrashDialog class
//
// A simple dialog that displays a crash message and a scrollable,
// multi-line textbox with a stack trace
// -----------------------------------------------------------------------------
class SLADECrashDialog : public wxDialog, public wxThreadHelper
{
public:
	SLADECrashDialog(SLADEStackTrace& st) : wxDialog(wxGetApp().GetTopWindow(), -1, "SLADE Application Crash")
	{
		top_level_ = st.topLevel();

		// Setup sizer
		wxBoxSizer* sizer = new wxBoxSizer(wxVERTICAL);
		SetSizer(sizer);

		wxBoxSizer* hbox = new wxBoxSizer(wxHORIZONTAL);
		sizer->Add(hbox, 0, wxEXPAND);

		// Add dead doomguy picture
		App::archiveManager()
			.programResourceArchive()
			->entryAtPath("images/STFDEAD0.png")
			->exportFile(App::path("STFDEAD0.png", App::Dir::Temp));
		wxImage img;
		img.LoadFile(App::path("STFDEAD0.png", App::Dir::Temp));
		img.Rescale(img.GetWidth(), img.GetHeight(), wxIMAGE_QUALITY_NEAREST);
		wxStaticBitmap* picture = new wxStaticBitmap(this, -1, wxBitmap(img));
		hbox->Add(picture, 0, wxALIGN_CENTER_VERTICAL | wxALIGN_CENTER_HORIZONTAL | wxLEFT | wxTOP | wxBOTTOM, 10);

		// Add general crash message
#ifndef NOCURL
		string message =
			"SLADE has crashed unexpectedly. To help fix the problem that caused this crash, "
			"please (optionally) enter a short description of what you were doing at the time "
			"of the crash, and click the 'Send Crash Report' button.";
#else
		string message =
			"SLADE has crashed unexpectedly. To help fix the problem that caused this crash, "
			"please email a copy of the stack trace below to sirjuddington@gmail.com, along with a "
			"description of what you were doing at the time of the crash.";
#endif
		wxStaticText* label = new wxStaticText(this, -1, message);
		hbox->Add(label, 0, wxALIGN_CENTER_HORIZONTAL | wxALL, 10);
		label->Wrap(480 - 20 - picture->GetSize().x);

#ifndef NOCURL
		// Add description text area
		text_description_ = new wxTextCtrl(this, -1, wxEmptyString, wxDefaultPosition, wxSize(-1, 100), wxTE_MULTILINE);
		sizer->Add(new wxStaticText(this, -1, "Description:"), 0, wxLEFT | wxRIGHT, 10);
		sizer->AddSpacer(2);
		sizer->Add(text_description_, 0, wxEXPAND | wxLEFT | wxRIGHT | wxBOTTOM, 10);
#endif

		// SLADE info
		if (Global::sc_rev.empty())
			trace_ = S_FMT("Version: %s\n", Global::version);
		else
			trace_ = S_FMT("Version: %s (%s)\n", Global::version, Global::sc_rev);
		if (current_action.IsEmpty())
			trace_ += "No current action\n";
		else
			trace_ += S_FMT("Current action: %s", current_action);
		trace_ += "\n";

		// System info
		OpenGL::Info gl_info = OpenGL::sysInfo();
		trace_ += "Operating System: " + wxGetOsDescription() + "\n";
		trace_ += "Graphics Vendor: " + gl_info.vendor + "\n";
		trace_ += "Graphics Hardware: " + gl_info.renderer + "\n";
		trace_ += "OpenGL Version: " + gl_info.version + "\n";

		// Stack trace
		trace_ += "\n";
		trace_ += st.traceString();

		// Last 10 log lines
		trace_ += "\nLast Log Messages:\n";
		auto& log = Log::history();
		for (auto a = log.size() - 10; a < log.size(); a++)
			trace_ += log[a].message + "\n";

		// Add stack trace text area
		text_stack_ = new wxTextCtrl(
			this, -1, wxEmptyString, wxDefaultPosition, wxDefaultSize, wxTE_MULTILINE | wxTE_READONLY | wxHSCROLL);
		text_stack_->SetValue(trace_);
		text_stack_->SetFont(wxFont(8, wxFONTFAMILY_MODERN, wxFONTSTYLE_NORMAL, wxFONTWEIGHT_NORMAL));
		sizer->Add(new wxStaticText(this, -1, "Crash Information:"), 0, wxLEFT | wxRIGHT, 10);
		sizer->AddSpacer(2);
		sizer->Add(text_stack_, 1, wxEXPAND | wxLEFT | wxRIGHT | wxBOTTOM, 10);

		// Dump stack trace to a file (just in case)
		wxFile file(App::path("slade3_crash.log", App::Dir::User), wxFile::write);
		file.Write(trace_);
		file.Close();

		// Also dump stack trace to console
		std::cerr << trace_;

#ifndef NOCURL
		// Add small privacy disclaimer
		string privacy =
			"Sending a crash report will only send the information displayed above, "
			"along with a copy of the logs for this session.";
		label = new wxStaticText(this, -1, privacy);
		label->Wrap(480);
		sizer->Add(label, 0, wxALIGN_CENTER_HORIZONTAL | wxLEFT | wxRIGHT | wxBOTTOM, 10);
#endif

		// Add 'Copy Stack Trace' button
		hbox = new wxBoxSizer(wxHORIZONTAL);
		sizer->Add(hbox, 0, wxEXPAND | wxLEFT | wxRIGHT | wxBOTTOM, 6);
		btn_copy_trace_ = new wxButton(this, -1, "Copy Stack Trace");
		hbox->AddStretchSpacer();
		hbox->Add(btn_copy_trace_, 0, wxLEFT | wxRIGHT | wxBOTTOM, 4);
		btn_copy_trace_->Bind(wxEVT_COMMAND_BUTTON_CLICKED, &SLADECrashDialog::onBtnCopyTrace, this);

		// Add 'Exit SLADE' button
		btn_exit_ = new wxButton(this, -1, "Exit SLADE");
		hbox->Add(btn_exit_, 0, wxLEFT | wxRIGHT | wxBOTTOM, 4);
		btn_exit_->Bind(wxEVT_COMMAND_BUTTON_CLICKED, &SLADECrashDialog::onBtnExit, this);

#ifndef NOCURL
		// Add 'Send Crash Report' button
		btn_send_ = new wxButton(this, -1, "Send Crash Report");
		hbox->Add(btn_send_, 0, wxLEFT | wxRIGHT | wxBOTTOM, 4);
		btn_send_->Bind(wxEVT_COMMAND_BUTTON_CLICKED, &SLADECrashDialog::onBtnSend, this);
#endif

		Bind(wxEVT_THREAD, &SLADECrashDialog::onThreadUpdate, this);
		Bind(wxEVT_CLOSE_WINDOW, &SLADECrashDialog::onClose, this);

		// Setup layout
		wxDialog::Layout();
		SetInitialSize(wxSize(500, 600));
		CenterOnParent();
	}

	~SLADECrashDialog() = default;

	wxThread::ExitCode Entry() override
	{
		wxMailer mailer("slade.crashes@gmail.com", "qakljwqpasnmprhl", "smtp://smtp.gmail.com:587");

		// Create message
		wxEmailMessage msg;
		msg.SetFrom("SLADE");
<<<<<<< HEAD
		msg.SetTo("slade.errors@gmail.com");
		msg.SetSubject("[" + Global::version + "] @ " + top_level_);
		msg.SetMessage(S_FMT("Description:\n%s\n\n%s", text_description_->GetValue(), trace_));
=======
		msg.SetTo("slade.crashes@gmail.com");
		msg.SetSubject("[" + Global::version + "] @ " + top_level);
		msg.SetMessage(S_FMT("Description:\n%s\n\n%s", text_description->GetValue(), trace));
>>>>>>> d467597c
		msg.AddAttachment(App::path("slade3.log", App::Dir::User));
		msg.Finalize();

		// Send email
		bool sent = mailer.Send(msg);

		// Send event
		wxThreadEvent* evt = new wxThreadEvent();
		evt->SetInt(sent ? 1 : 0);
		wxQueueEvent(GetEventHandler(), evt);

		return (wxThread::ExitCode) nullptr;
	}

	void onBtnCopyTrace(wxCommandEvent& e)
	{
		if (wxTheClipboard->Open())
		{
			wxTheClipboard->SetData(new wxTextDataObject(trace_));
			wxTheClipboard->Flush();
			wxTheClipboard->Close();
			wxMessageBox("Stack trace successfully copied to clipboard");
		}
		else
			wxMessageBox(
				"Unable to access the system clipboard, please select+copy the text above manually",
				wxMessageBoxCaptionStr,
				wxICON_EXCLAMATION);
	}

	void onBtnSend(wxCommandEvent& e)
	{
		btn_send_->SetLabel("Sending...");
		btn_send_->Enable(false);
		btn_exit_->Enable(false);

		if (CreateThread(wxTHREAD_JOINABLE) != wxTHREAD_NO_ERROR)
			EndModal(wxID_OK);

		if (GetThread()->Run() != wxTHREAD_NO_ERROR)
			EndModal(wxID_OK);
	}

	void onBtnExit(wxCommandEvent& e) { EndModal(wxID_OK); }

	void onThreadUpdate(wxThreadEvent& e)
	{
		if (e.GetInt() == 1)
		{
			// Report sent successfully, exit
			wxMessageBox("The crash report was sent successfully, and SLADE will now close.", "Crash Report Sent");
			EndModal(wxID_OK);
		}
		else
		{
			// Sending failed
			btn_send_->SetLabel("Send Crash Report");
			btn_send_->Enable();
			btn_exit_->Enable();
			wxMessageBox(
				"The crash report failed to send. Please either try again or click 'Exit SLADE' "
				"to exit without sending.",
				"Failed to Send");
		}
	}

	void onClose(wxCloseEvent& e)
	{
		if (GetThread() && GetThread()->IsRunning())
			GetThread()->Wait();

		Destroy();
	}

private:
	wxTextCtrl* text_stack_;
	wxTextCtrl* text_description_;
	wxButton*   btn_copy_trace_;
	wxButton*   btn_exit_;
	wxButton*   btn_send_;
	string      trace_;
	string      top_level_;
};
#endif // wxUSE_STACKWALKER


// -----------------------------------------------------------------------------
// MainAppFileListener and related Classes
//
// wxWidgets IPC classes used to send filenames of archives to open
// from one SLADE instance to another in the case where a second
// instance is opened
// -----------------------------------------------------------------------------
class MainAppFLConnection : public wxConnection
{
public:
	MainAppFLConnection()  = default;
	~MainAppFLConnection() = default;

	bool OnAdvise(const wxString& topic, const wxString& item, const void* data, size_t size, wxIPCFormat format)
		override
	{
		return true;
	}

	bool OnPoke(const wxString& topic, const wxString& item, const void* data, size_t size, wxIPCFormat format) override
	{
		App::archiveManager().openArchive(item);
		return true;
	}
};

class MainAppFileListener : public wxServer
{
public:
	MainAppFileListener()  = default;
	~MainAppFileListener() = default;

	wxConnectionBase* OnAcceptConnection(const wxString& topic) override { return new MainAppFLConnection(); }
};

class MainAppFLClient : public wxClient
{
public:
	MainAppFLClient()  = default;
	~MainAppFLClient() = default;

	wxConnectionBase* OnMakeConnection() override { return new MainAppFLConnection(); }
};


// -----------------------------------------------------------------------------
//
// SLADEWxApp Class Functions
//
// -----------------------------------------------------------------------------
IMPLEMENT_APP(SLADEWxApp)


// -----------------------------------------------------------------------------
// Checks if another instance of SLADE is already running, and if so, sends the
// args to the file listener of the existing SLADE process.
// Returns false if another instance was found and the new SLADE was started
// with arguments
// -----------------------------------------------------------------------------
bool SLADEWxApp::singleInstanceCheck()
{
	single_instance_checker_ = new wxSingleInstanceChecker;

	if (argc == 1)
		return true;

	if (single_instance_checker_->IsAnotherRunning())
	{
		delete single_instance_checker_;

		// Connect to the file listener of the existing SLADE process
		auto client     = std::make_unique<MainAppFLClient>();
		auto connection = client->MakeConnection(wxGetHostName(), "SLADE_MAFL", "files");

		if (connection)
		{
			// Send args as archives to open
			for (int a = 1; a < argc; a++)
				connection->Poke(argv[a], argv[a]);

			connection->Disconnect();
		}

		return false;
	}

	return true;
}

// -----------------------------------------------------------------------------
// Application initialization, run when program is started
// -----------------------------------------------------------------------------
bool SLADEWxApp::OnInit()
{
	// Check if an instance of SLADE is already running
	if (!singleInstanceCheck())
	{
		printf("Found active instance. Quitting.\n");
		return false;
	}

	// Init global variables
	Global::error = "";

	// Init wxSocket stuff (for WebGet)
	wxSocketBase::Initialize();

	// Start up file listener
	file_listener_ = new MainAppFileListener();
	file_listener_->Create("SLADE_MAFL");

	// Setup system options
	wxSystemOptions::SetOption("mac.listctrl.always_use_generic", 1);

	// Set application name (for wx directory stuff)
#ifdef __WINDOWS__
	wxApp::SetAppName("SLADE3");
#else
    wxApp::SetAppName("slade3");
#endif

	// Handle exceptions using wxDebug stuff, but only in release mode
#ifdef NDEBUG
	wxHandleFatalExceptions(true);
#endif

	// Load image handlers
	wxInitAllImageHandlers();

#ifdef __APPLE__
	// Should be constant, wxWidgets Cocoa backend scales everything under the hood
	const double ui_scale = 1.0;
#else  // !__APPLE__
    // Calculate scaling factor (from system ppi)
    wxMemoryDC dc;
    double     ui_scale = (double)(dc.GetPPI().x) / 96.0;
    if (ui_scale < 1.)
        ui_scale = 1.;
#endif // __APPLE__

	// Get Windows version
#ifdef __WXMSW__
	wxGetOsVersion(&Global::win_version_major, &Global::win_version_minor);
	LOG_MESSAGE(1, "Windows Version: %d.%d", Global::win_version_major, Global::win_version_minor);
#endif

	// Reroute wx log messages
	wxLog::SetActiveTarget(new SLADELog());

	// Get command line arguments
	vector<string> args;
	for (int a = 1; a < argc; a++)
		args.push_back(argv[a]);

	// Init application
	if (!App::init(args, ui_scale))
		return false;

		// Check for updates
#ifdef __WXMSW__
	wxHTTP::Initialize();
	if (update_check)
		checkForUpdates(false);
#endif

	// Bind events
	Bind(wxEVT_MENU, &SLADEWxApp::onMenu, this);
	Bind(wxEVT_THREAD_WEBGET_COMPLETED, &SLADEWxApp::onVersionCheckCompleted, this);
	Bind(wxEVT_ACTIVATE_APP, &SLADEWxApp::onActivate, this);

	return true;
}

// -----------------------------------------------------------------------------
// Application shutdown, run when program is closed
// -----------------------------------------------------------------------------
int SLADEWxApp::OnExit()
{
	wxSocketBase::Shutdown();
	delete single_instance_checker_;
	delete file_listener_;

	return 0;
}

// -----------------------------------------------------------------------------
// Handler for when a fatal exception occurs - show the stack trace/crash dialog
// if it's configured to be used
// -----------------------------------------------------------------------------
void SLADEWxApp::OnFatalException()
{
#if wxUSE_STACKWALKER
#ifndef _DEBUG
	SLADEStackTrace st;
	st.WalkFromException();
	SLADECrashDialog sd(st);
	sd.ShowModal();
#endif //_DEBUG
#endif // wxUSE_STACKWALKER
}

#ifdef __APPLE__
void SLADEWxApp::MacOpenFile(const wxString& fileName)
{
	theMainWindow->archiveManagerPanel()->openFile(fileName);
}
#endif // __APPLE__

// -----------------------------------------------------------------------------
// Runs the version checker, if [message_box] is true, a message box will be
// shown if already up-to-date
// -----------------------------------------------------------------------------
void SLADEWxApp::checkForUpdates(bool message_box)
{
#ifdef __WXMSW__
	update_check_message_box = message_box;
	Log::info(1, "Checking for updates...");
	Web::getHttpAsync("slade.mancubus.net", "/version.txt", this);
#endif
}


// -----------------------------------------------------------------------------
//
// SLADEWxApp Class Events
//
// -----------------------------------------------------------------------------


// -----------------------------------------------------------------------------
// Called when a menu item is selected in the application
// -----------------------------------------------------------------------------
void SLADEWxApp::onMenu(wxCommandEvent& e)
{
	bool handled = false;

	// Find applicable action
	auto s_action = SAction::fromWxId(e.GetId());
	auto action   = s_action->id();

	// Handle action if valid
	if (action != "invalid")
	{
		current_action = action;
		SActionHandler::setWxIdOffset(e.GetId() - s_action->wxId());
		handled = SActionHandler::doAction(action);

		// Check if triggering object is a menu item
		if (s_action && s_action->type() == SAction::Type::Check)
		{
			if (e.GetEventObject() && e.GetEventObject()->IsKindOf(wxCLASSINFO(wxMenuItem)))
			{
				auto item = (wxMenuItem*)e.GetEventObject();
				item->Check(s_action->isChecked());
			}
		}

		current_action = "";
	}

	// If not handled, let something else handle it
	if (!handled)
		e.Skip();
}

// -----------------------------------------------------------------------------
// Called when the version check thread completes
// -----------------------------------------------------------------------------
void SLADEWxApp::onVersionCheckCompleted(wxThreadEvent& e)
{
	// Check failed
	if (e.GetString() == "connect_failed")
	{
		LOG_MESSAGE(1, "Version check failed, unable to connect");
		if (update_check_message_box)
			wxMessageBox(
				"Update check failed: unable to connect to internet. "
				"Check your connection and try again.",
				"Check for Updates");

		return;
	}

	auto info = wxSplit(e.GetString(), '\n');

	// Check for correct info
	if (info.size() != 5)
	{
		LOG_MESSAGE(1, "Version check failed, received invalid version info");
		if (update_check_message_box)
			wxMessageBox("Update check failed: received invalid version info.", "Check for Updates");
		return;
	}

	// Get version numbers
	long version_stable, version_beta, beta_num;
	info[0].ToLong(&version_stable);
	info[2].ToLong(&version_beta);
	info[3].ToLong(&beta_num);

	LOG_MESSAGE(1, "Latest stable release: v%ld \"%s\"", version_stable, info[1].Trim());
	LOG_MESSAGE(1, "Latest beta release: v%ld_b%ld \"%s\"", version_beta, beta_num, info[4].Trim());

	// Check if new stable version
	bool new_stable = false;
	if (Global::version_num < version_stable ||                          // New stable version
		(Global::version_num == version_stable && Global::beta_num > 0)) // Stable version of current beta
		new_stable = true;

	// Check if new beta version
	bool new_beta = false;
	if (version_stable < version_beta)
	{
		// Stable -> Beta
		if (Global::version_num < version_beta && Global::beta_num == 0)
			new_beta = true;

		// Beta -> Beta
		else if (
			Global::version_num < version_beta || // New version beta
			(Global::beta_num < beta_num &&       // Same version, newer beta
			 Global::version_num == version_beta && Global::beta_num > 0))
			new_beta = true;
	}

	// Set up for new beta/stable version prompt (if any)
	string message, caption, version;
	if (update_check_beta && new_beta)
	{
		// New Beta
		caption = "New Beta Version Available";
		version = info[4].Trim();
		message = S_FMT(
			"A new beta version of SLADE is available (%s), click OK to visit the SLADE homepage "
			"and download the update.",
			CHR(version));
	}
	else if (new_stable)
	{
		// New Stable
		caption = "New Version Available";
		version = info[1].Trim();
		message = S_FMT(
			"A new version of SLADE is available (%s), click OK to visit the SLADE homepage and "
			"download the update.",
			CHR(version));
	}
	else
	{
		// No update
		Log::info(1, "Already up-to-date");
		if (update_check_message_box)
			wxMessageBox("SLADE is already up to date", "Check for Updates");

		return;
	}

	// Prompt to update
	auto main_window = MainEditor::window();
	if (main_window->startPageTabOpen() && App::useWebView())
	{
		// Start Page (webview version) is open, show it there
		main_window->openStartPageTab();
		main_window->startPage()->updateAvailable(version);
	}
	else
	{
		// No start page, show a message box
		if (wxMessageBox(message, caption, wxOK | wxCANCEL) == wxOK)
			wxLaunchDefaultBrowser("http://slade.mancubus.net/index.php?page=downloads");
	}
}

// -----------------------------------------------------------------------------
// Called when the app gains focus
// -----------------------------------------------------------------------------
void SLADEWxApp::onActivate(wxActivateEvent& e)
{
	if (!e.GetActive() || App::isExiting())
	{
		e.Skip();
		return;
	}

	// Check open directory archives for changes on the file system
	if (theMainWindow && theMainWindow->archiveManagerPanel())
		theMainWindow->archiveManagerPanel()->checkDirArchives();

	e.Skip();
}


// -----------------------------------------------------------------------------
//
// Console Commands
//
// -----------------------------------------------------------------------------

CONSOLE_COMMAND(crash, 0, false)
{
	if (wxMessageBox(
			"Yes, this command does actually exist and *will* crash the program. Do you really want it to crash?",
			"...Really?",
			wxYES_NO | wxCENTRE)
		== wxYES)
	{
		uint8_t* test = nullptr;
		test[123]     = 5;
	}
}

CONSOLE_COMMAND(quit, 0, true)
{
	bool save_config = true;
	for (auto& arg : args)
	{
		if (arg.Lower() == "nosave")
			save_config = false;
	}

	App::exit(save_config);
}<|MERGE_RESOLUTION|>--- conflicted
+++ resolved
@@ -311,15 +311,9 @@
 		// Create message
 		wxEmailMessage msg;
 		msg.SetFrom("SLADE");
-<<<<<<< HEAD
-		msg.SetTo("slade.errors@gmail.com");
+		msg.SetTo("slade.crashes@gmail.com");
 		msg.SetSubject("[" + Global::version + "] @ " + top_level_);
 		msg.SetMessage(S_FMT("Description:\n%s\n\n%s", text_description_->GetValue(), trace_));
-=======
-		msg.SetTo("slade.crashes@gmail.com");
-		msg.SetSubject("[" + Global::version + "] @ " + top_level);
-		msg.SetMessage(S_FMT("Description:\n%s\n\n%s", text_description->GetValue(), trace));
->>>>>>> d467597c
 		msg.AddAttachment(App::path("slade3.log", App::Dir::User));
 		msg.Finalize();
 
