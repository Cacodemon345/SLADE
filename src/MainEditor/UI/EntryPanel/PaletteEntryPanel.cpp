--- conflicted
+++ resolved
@@ -130,14 +130,7 @@
 		CenterOnParent();
 	}
 
-<<<<<<< HEAD
-	Palette* getFinalPalette()
-	{
-		return &(pal_preview_->palette());
-	}
-=======
 	Palette* finalPalette() const { return &(pal_preview_->palette()); }
->>>>>>> c2249569
 
 	ColRGBA colour() const
 	{
@@ -149,17 +142,8 @@
 	void redraw() const
 	{
 		pal_preview_->setPalette(palette_);
-<<<<<<< HEAD
-		pal_preview_->palette().colourise(
-			getColour(),
-			pal_preview_->selectionStart(),
-			pal_preview_->selectionEnd()
-		);
-		pal_preview_->refresh();
-=======
 		pal_preview_->palette().colourise(colour(), pal_preview_->selectionStart(), pal_preview_->selectionEnd());
-		pal_preview_->draw();
->>>>>>> c2249569
+		pal_preview_->drawContent();
 	}
 
 private:
@@ -243,14 +227,7 @@
 		label_amount_->SetLabel("50% ");
 	}
 
-<<<<<<< HEAD
-	Palette* getFinalPalette()
-	{
-		return &(pal_preview_->palette());
-	}
-=======
 	Palette* finalPalette() const { return &(pal_preview_->palette()); }
->>>>>>> c2249569
 
 	ColRGBA colour() const
 	{
@@ -264,18 +241,8 @@
 	void redraw() const
 	{
 		pal_preview_->setPalette(palette_);
-<<<<<<< HEAD
-		pal_preview_->palette().tint(
-			getColour(),
-			getAmount(),
-			pal_preview_->selectionStart(),
-			pal_preview_->selectionEnd()
-		);
-		pal_preview_->refresh();
-=======
 		pal_preview_->palette().tint(colour(), amount(), pal_preview_->selectionStart(), pal_preview_->selectionEnd());
-		pal_preview_->draw();
->>>>>>> c2249569
+		pal_preview_->drawContent();
 	}
 
 private:
@@ -393,24 +360,7 @@
 		label_lum_->SetLabel("100% ");
 	}
 
-<<<<<<< HEAD
-	Palette* getFinalPalette()
-	{
-		return &(pal_preview_->palette());
-	}
-
-	float getHue()
-	{
-		return (float)slider_hue_->GetValue()*0.002f;
-	}
-
-	float getSat()
-	{
-		return (float)slider_sat_->GetValue()*0.01f;
-	}
-=======
 	Palette* finalPalette() const { return &(pal_preview_->palette()); }
->>>>>>> c2249569
 
 	float hue() const { return (float)slider_hue_->GetValue() * 0.002f; }
 	float sat() const { return (float)slider_sat_->GetValue() * 0.01f; }
@@ -420,29 +370,10 @@
 	void redraw() const
 	{
 		pal_preview_->setPalette(palette_);
-<<<<<<< HEAD
-		pal_preview_->palette().shift(
-			getHue(),
-			pal_preview_->selectionStart(),
-			pal_preview_->selectionEnd()
-		);
-		pal_preview_->palette().saturate(
-			getSat(),
-			pal_preview_->selectionStart(),
-			pal_preview_->selectionEnd()
-		);
-		pal_preview_->palette().illuminate(
-			getLum(),
-			pal_preview_->selectionStart(),
-			pal_preview_->selectionEnd()
-		);
-		pal_preview_->refresh();
-=======
 		pal_preview_->palette().shift(hue(), pal_preview_->selectionStart(), pal_preview_->selectionEnd());
 		pal_preview_->palette().saturate(sat(), pal_preview_->selectionStart(), pal_preview_->selectionEnd());
 		pal_preview_->palette().illuminate(lum(), pal_preview_->selectionStart(), pal_preview_->selectionEnd());
-		pal_preview_->draw();
->>>>>>> c2249569
+		pal_preview_->drawContent();
 	}
 
 private:
@@ -505,29 +436,14 @@
 		CenterOnParent();
 	}
 
-<<<<<<< HEAD
-	Palette* getFinalPalette()
-	{
-		return &(pal_preview_->palette());
-	}
-=======
 	Palette* finalPalette() const { return &(pal_preview_->palette()); }
->>>>>>> c2249569
 
 	// Re-apply the changes in selection on a fresh palette
 	void redraw() const
 	{
 		pal_preview_->setPalette(palette_);
-<<<<<<< HEAD
-		pal_preview_->palette().invert(
-		    pal_preview_->selectionStart(),
-			pal_preview_->selectionEnd()
-		);
-		pal_preview_->refresh();
-=======
 		pal_preview_->palette().invert(pal_preview_->selectionStart(), pal_preview_->selectionEnd());
-		pal_preview_->draw();
->>>>>>> c2249569
+		pal_preview_->drawContent();
 	}
 
 private:
@@ -660,20 +576,10 @@
 		wxTopLevelWindowBase::SetMinSize(GetSize());
 		CenterOnParent();
 	}
-<<<<<<< HEAD
-	
-	Palette* getFinalPalette()
-	{
-		return &(pal_preview_->palette());
-	}
-	
-	rgba_t getStartColour()
-=======
 
 	Palette* finalPalette() const { return &(pal_preview_->palette()); }
 
 	ColRGBA startColour() const
->>>>>>> c2249569
 	{
 		wxColour col = cp_startcolour_->GetColour();
 		return { COLWX(col) };
@@ -690,16 +596,8 @@
 	{
 		pal_preview_->setPalette(palette_);
 		pal_preview_->palette().setGradient(
-<<<<<<< HEAD
-			pal_preview_->selectionStart(),
-			pal_preview_->selectionEnd(),
-			getStartColour(), getEndColour()
-		);
-		pal_preview_->refresh();
-=======
 			pal_preview_->selectionStart(), pal_preview_->selectionEnd(), startColour(), endColour());
-		pal_preview_->draw();
->>>>>>> c2249569
+		pal_preview_->drawContent();
 	}
 
 private:
@@ -724,13 +622,8 @@
 {
 	// Add palette canvas
 	pal_canvas_ = new PaletteCanvas(this, -1);
-<<<<<<< HEAD
-	pal_canvas_->allowSelection(1);
-	sizer_main_->Add(pal_canvas_/*->toPanel(this)*/, 1, wxEXPAND, 0);
-=======
 	pal_canvas_->setSelectionType(PaletteCanvas::SelectionType::One);
-	sizer_main_->Add(pal_canvas_->toPanel(this), 1, wxEXPAND, 0);
->>>>>>> c2249569
+	sizer_main_->Add(pal_canvas_, 1, wxEXPAND, 0);
 
 	// Setup custom menu
 	menu_custom_ = new wxMenu();
@@ -832,14 +725,6 @@
 wxString PaletteEntryPanel::statusString()
 {
 	// Get current colour
-<<<<<<< HEAD
-	rgba_t col = pal_canvas_->getSelectedColour();
-	hsl_t col2 = Misc::rgbToHsl(col);
-
-	return S_FMT("Index %i\tR %d, G %d, B %d\tH %1.3f, S %1.3f, L %1.3f",
-	             pal_canvas_->selectionStart(),
-	             col.r, col.g, col.b, col2.h, col2.s, col2.l);
-=======
 	ColRGBA col  = pal_canvas_->selectedColour();
 	ColHSL  col2 = col.asHSL();
 
@@ -852,7 +737,6 @@
 		col2.h,
 		col2.s,
 		col2.l);
->>>>>>> c2249569
 }
 
 // -----------------------------------------------------------------------------
@@ -866,11 +750,7 @@
 		return false;
 
 	// Copy palette at index into canvas
-<<<<<<< HEAD
-	pal_canvas_->palette().copyPalette(palettes_[index]);
-=======
 	pal_canvas_->palette().copyPalette(palettes_[index].get());
->>>>>>> c2249569
 
 	// Set current palette text
 	text_curpal_->SetLabel(fmt::format("{}/{}", index + 1, palettes_.size()));
