--- conflicted
+++ resolved
@@ -6,18 +6,14 @@
 namespace slade::audio
 {
 class ModMusic;
-<<<<<<< HEAD
 class Mp3Music;
-=======
-}
->>>>>>> eb6eeb5d
+} // namespace slade::audio
 namespace sf
 {
 class SoundBuffer;
 class Sound;
 class Music;
 } // namespace sf
-class wxMediaCtrl;
 
 namespace slade
 {
@@ -70,12 +66,8 @@
 	unique_ptr<sf::SoundBuffer> sound_buffer_;
 	unique_ptr<sf::Sound>       sound_;
 	unique_ptr<sf::Music>       music_;
-<<<<<<< HEAD
-	unique_ptr<ModMusic>        mod_;
-	unique_ptr<Mp3Music>        mp3_;
-=======
 	unique_ptr<audio::ModMusic> mod_;
->>>>>>> eb6eeb5d
+	unique_ptr<audio::Mp3Music> mp3_;
 
 	bool open(ArchiveEntry* entry);
 	bool openAudio(MemChunk& audio, const wxString& filename);
