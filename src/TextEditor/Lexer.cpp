--- conflicted
+++ resolved
@@ -111,19 +111,11 @@
 
 #if wxMAJOR_VERSION < 3 || (wxMAJOR_VERSION == 3 && wxMINOR_VERSION < 1) \
 	|| (wxMAJOR_VERSION == 3 && wxMINOR_VERSION == 1 && wxRELEASE_NUMBER == 0)
-<<<<<<< HEAD
-	editor->StartStyling(start, 0);
-#else
-	editor->StartStyling(start);
-#endif
-
-=======
 	editor->StartStyling(start, 31);
 #else
 	editor->StartStyling(start);
 #endif
 	
->>>>>>> 44bf0e29
 	if (debug_lexer)
 		Log::debug(wxString::Format("START STYLING FROM %d TO %d (LINE %d)", start, end, line + 1));
 
