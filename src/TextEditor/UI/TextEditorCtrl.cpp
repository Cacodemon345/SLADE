
// -----------------------------------------------------------------------------
// SLADE - It's a Doom Editor
// Copyright(C) 2008 - 2019 Simon Judd
//
// Email:       sirjuddington@gmail.com
// Web:         http://slade.mancubus.net
// Filename:    TextEditorCtrl.cpp
// Description: The SLADE Text Editor control. Does syntax highlighting,
//              calltips, autocomplete and more, using an associated
//              TextLanguage
//
// This program is free software; you can redistribute it and/or modify it
// under the terms of the GNU General Public License as published by the Free
// Software Foundation; either version 2 of the License, or (at your option)
// any later version.
//
// This program is distributed in the hope that it will be useful, but WITHOUT
// ANY WARRANTY; without even the implied warranty of MERCHANTABILITY or
// FITNESS FOR A PARTICULAR PURPOSE. See the GNU General Public License for
// more details.
//
// You should have received a copy of the GNU General Public License along with
// this program; if not, write to the Free Software Foundation, Inc.,
// 51 Franklin Street, Fifth Floor, Boston, MA  02110 - 1301, USA.
// -----------------------------------------------------------------------------


// -----------------------------------------------------------------------------
//
// Includes
//
// -----------------------------------------------------------------------------
#include "Main.h"
#include "TextEditorCtrl.h"
#include "App.h"
#include "FindReplacePanel.h"
#include "General/KeyBind.h"
#include "Graphics/Icons.h"
#include "SCallTip.h"
#include "SLADEWxApp.h"
#include "UI/WxUtils.h"
#include "Utility/StringUtils.h"
#include "Utility/Tokenizer.h"


// -----------------------------------------------------------------------------
//
// Variables
//
// -----------------------------------------------------------------------------
CVAR(Int, txed_tab_width, 4, CVar::Flag::Save)
CVAR(Bool, txed_auto_indent, true, CVar::Flag::Save)
CVAR(Bool, txed_syntax_hilight, true, CVar::Flag::Save)
CVAR(Bool, txed_brace_match, false, CVar::Flag::Save)
CVAR(Int, txed_edge_column, 80, CVar::Flag::Save)
CVAR(Bool, txed_indent_guides, false, CVar::Flag::Save)
CVAR(String, txed_style_set, "SLADE Default", CVar::Flag::Save)
CVAR(Bool, txed_calltips_mouse, true, CVar::Flag::Save)
CVAR(Bool, txed_calltips_parenthesis, true, CVar::Flag::Save)
CVAR(Bool, txed_fold_enable, true, CVar::Flag::Save)
CVAR(Bool, txed_fold_comments, false, CVar::Flag::Save)
CVAR(Bool, txed_fold_preprocessor, true, CVar::Flag::Save)
CVAR(Bool, txed_fold_lines, true, CVar::Flag::Save)
CVAR(Bool, txed_fold_debug, false, CVar::Flag::Secret)
CVAR(Bool, txed_trim_whitespace, false, CVar::Flag::Save)
CVAR(Bool, txed_word_wrap, false, CVar::Flag::Save)
CVAR(Bool, txed_calltips_colourise, true, CVar::Flag::Save)
CVAR(Bool, txed_calltips_use_font, false, CVar::Flag::Save)
CVAR(Bool, txed_match_cursor_word, true, CVar::Flag::Save)
CVAR(Int, txed_hilight_current_line, 2, CVar::Flag::Save)
CVAR(Int, txed_line_extra_height, 0, CVar::Flag::Save)
CVAR(Bool, txed_tab_spaces, false, CVar::Flag::Save)
CVAR(Int, txed_show_whitespace, 0, CVar::Flag::Save)

wxDEFINE_EVENT(wxEVT_COMMAND_JTCALCULATOR_COMPLETED, wxThreadEvent);
wxDEFINE_EVENT(wxEVT_TEXT_CHANGED, wxCommandEvent);


// -----------------------------------------------------------------------------
//
// JumpToCalculator Class Functions
//
// -----------------------------------------------------------------------------


// -----------------------------------------------------------------------------
// JumpToCalculator thread entry function
// -----------------------------------------------------------------------------
wxThread::ExitCode JumpToCalculator::Entry()
{
	wxString jump_points;

	Tokenizer tz;
	tz.setSpecialCharacters(";,:|={}/()");
	tz.openString(text_);

	wxString token = tz.getToken();
	while (!tz.atEnd())
	{
		if (token == "{")
		{
			// Skip block
			while (!tz.atEnd() && token != "}")
				token = tz.getToken();
		}

		for (auto block : block_names_)
		{
			// Get jump block keyword
			long skip = 0;
			if (StrUtil::contains(block, ':'))
			{
				auto sp = wxSplit(block, ':');
				sp.back().ToLong(&skip);
				block = sp[0];
			}

			if (S_CMPNOCASE(token, block))
			{
				wxString name = tz.getToken();
				for (int s = 0; s < skip; s++)
					name = tz.getToken();

				for (const auto& i : ignore_)
					if (S_CMPNOCASE(name, i))
						name = tz.getToken();

				// Numbered block, add block name
				if (name.IsNumber())
					name = wxString::Format("%s %s", block, name);
				// Unnamed block, use block name
				if (name == "{" || name == ";")
					name = block;

				// Add jump point
				jump_points += wxString::Format("%d,%s,", tz.lineNo() - 1, name);
			}
		}

		token = tz.getToken();
	}

	// Remove ending comma
	if (!jump_points.empty())
		jump_points.RemoveLast(1);

	// Send event
	auto event = new wxThreadEvent(wxEVT_COMMAND_JTCALCULATOR_COMPLETED);
	event->SetString(jump_points);
	wxQueueEvent(handler_, event);

	return nullptr;
}


// -----------------------------------------------------------------------------
//
// TextEditorCtrl Class Functions
//
// -----------------------------------------------------------------------------


// -----------------------------------------------------------------------------
// TextEditorCtrl class constructor
// -----------------------------------------------------------------------------
TextEditorCtrl::TextEditorCtrl(wxWindow* parent, int id) :
	wxStyledTextCtrl(parent, id),
	call_tip_{ new SCallTip(this) },
	lexer_{ std::make_unique<Lexer>() },
	last_modified_{ App::runTimer() },
	timer_update_{ this }
{
	// Line numbers by default
	SetMarginType(0, wxSTC_MARGIN_NUMBER);
	SetMarginWidth(0, TextWidth(wxSTC_STYLE_LINENUMBER, "9999"));

	// Folding margin
	setupFoldMargin();

	// Border margin
	SetMarginWidth(2, 4);

	// Register icons for autocompletion list
	RegisterImage(1, Icons::getIcon(Icons::TextEditor, "key"));
	RegisterImage(2, Icons::getIcon(Icons::TextEditor, "const"));
	RegisterImage(3, Icons::getIcon(Icons::TextEditor, "func")); // TODO: Icon (type)
	RegisterImage(4, Icons::getIcon(Icons::TextEditor, "func")); // TODO: Icon (property)
	RegisterImage(5, Icons::getIcon(Icons::TextEditor, "func"));

	// Init w/no language
	setLanguage(nullptr);

	// Setup various configurable properties
	setup();

	// Add to text styles editor list
	StyleSet::addEditor(this);

	// Bind events
	Bind(wxEVT_KEY_DOWN, &TextEditorCtrl::onKeyDown, this);
	Bind(wxEVT_KEY_UP, &TextEditorCtrl::onKeyUp, this);
	Bind(wxEVT_STC_CHARADDED, &TextEditorCtrl::onCharAdded, this);
	Bind(wxEVT_STC_UPDATEUI, &TextEditorCtrl::onUpdateUI, this);
	Bind(wxEVT_STC_CALLTIP_CLICK, &TextEditorCtrl::onCalltipClicked, this);
	Bind(wxEVT_STC_DWELLSTART, &TextEditorCtrl::onMouseDwellStart, this);
	Bind(wxEVT_STC_DWELLEND, &TextEditorCtrl::onMouseDwellEnd, this);
	Bind(wxEVT_LEFT_DOWN, &TextEditorCtrl::onMouseDown, this);
	Bind(wxEVT_KILL_FOCUS, &TextEditorCtrl::onFocusLoss, this);
	Bind(wxEVT_ACTIVATE, &TextEditorCtrl::onActivate, this);
	Bind(wxEVT_STC_MARGINCLICK, &TextEditorCtrl::onMarginClick, this);
	Bind(wxEVT_COMMAND_JTCALCULATOR_COMPLETED, &TextEditorCtrl::onJumpToCalculateComplete, this);
	Bind(wxEVT_STC_CHANGE, &TextEditorCtrl::onModified, this);
	Bind(wxEVT_TIMER, &TextEditorCtrl::onUpdateTimer, this);
	Bind(wxEVT_STC_STYLENEEDED, &TextEditorCtrl::onStyleNeeded, this);
}

// -----------------------------------------------------------------------------
// TextEditorCtrl class destructor
// -----------------------------------------------------------------------------
TextEditorCtrl::~TextEditorCtrl()
{
	StyleSet::removeEditor(this);
}

// -----------------------------------------------------------------------------
// Sets up text editor properties depending on cvars and the current text
// styleset/style
// -----------------------------------------------------------------------------
void TextEditorCtrl::setup()
{
	// General settings
	SetBufferedDraw(true);
	SetUseAntiAliasing(true);
	SetMouseDwellTime(300);
	AutoCompSetIgnoreCase(true);
	SetIndentationGuides(txed_indent_guides);
	SetExtraAscent(txed_line_extra_height);
	SetExtraDescent(txed_line_extra_height);

	// Tab width and style
	SetTabWidth(txed_tab_width);
	SetIndent(txed_tab_width);
	SetUseTabs(!txed_tab_spaces);

	// TODO: Caret options?
	// SetCaretWidth(2);
	// SetCaretForeground(...);

	// Caret line hilight
	SetCaretLineVisible(txed_hilight_current_line > 0);

	// Whitespace
	if (txed_show_whitespace > 0)
	{
		SetViewWhiteSpace(txed_show_whitespace == 1 ? wxSTC_WS_VISIBLEAFTERINDENT : wxSTC_WS_VISIBLEALWAYS);
		SetWhitespaceSize(3);

		// TODO: separate colour
		SetWhitespaceForeground(true, WXCOL(StyleSet::currentSet()->style("guides")->foreground()));
	}
	else
		SetViewWhiteSpace(wxSTC_WS_INVISIBLE);

	// Right margin line
	SetEdgeColumn(txed_edge_column);
	if (txed_edge_column == 0)
		SetEdgeMode(wxSTC_EDGE_NONE);
	else
		SetEdgeMode(wxSTC_EDGE_LINE);

	// Apply default style
	StyleSet::applyCurrent(this);
	CallTipUseStyle(10);
	StyleSetChangeable(wxSTC_STYLE_CALLTIP, true);
	wxFont font_ct(10, wxFONTFAMILY_DEFAULT, wxFONTSTYLE_NORMAL, wxFONTWEIGHT_NORMAL);
	StyleSetFont(wxSTC_STYLE_CALLTIP, font_ct);
	CallTipSetForegroundHighlight(WXCOL(StyleSet::currentSet()->style("calltip_hl")->foreground()));

	// Set folding options
	setupFolding();

	// Re-colour text
	Colourise(0, GetTextLength());

	// Set word wrapping
	if (txed_word_wrap)
		SetWrapMode(wxSTC_WRAP_WORD);
	else
		SetWrapMode(wxSTC_WRAP_NONE);

	// Set word match indicator style
	SetIndicatorCurrent(8);
	IndicatorSetStyle(8, wxSTC_INDIC_ROUNDBOX);
	IndicatorSetUnder(8, true);
	IndicatorSetOutlineAlpha(8, 60);
	IndicatorSetAlpha(8, 40);
}

// -----------------------------------------------------------------------------
// Sets up the code folding margin
// -----------------------------------------------------------------------------
void TextEditorCtrl::setupFoldMargin(TextStyle* margin_style)
{
	if (!txed_fold_enable)
	{
		SetMarginWidth(1, 0);
		return;
	}

	wxColour col_fg, col_bg;
	if (margin_style)
	{
		col_fg = WXCOL(margin_style->foreground());
		col_bg = WXCOL(margin_style->background());
	}
	else
	{
		col_fg = WXCOL(StyleSet::currentSet()->style("foldmargin")->foreground());
		col_bg = WXCOL(StyleSet::currentSet()->style("foldmargin")->background());
	}

	SetMarginType(1, wxSTC_MARGIN_SYMBOL);
	SetMarginWidth(1, 16);
	SetMarginSensitive(1, true);
	SetMarginMask(1, wxSTC_MASK_FOLDERS);
	SetFoldMarginColour(true, col_bg);
	SetFoldMarginHiColour(true, col_bg);
	MarkerDefine(wxSTC_MARKNUM_FOLDEROPEN, wxSTC_MARK_BOXMINUS, col_bg, col_fg);
	MarkerDefine(wxSTC_MARKNUM_FOLDER, wxSTC_MARK_BOXPLUS, col_bg, col_fg);
	MarkerDefine(wxSTC_MARKNUM_FOLDERSUB, wxSTC_MARK_VLINE, col_bg, col_fg);
	MarkerDefine(wxSTC_MARKNUM_FOLDERTAIL, wxSTC_MARK_LCORNER, col_bg, col_fg);
	MarkerDefine(wxSTC_MARKNUM_FOLDEREND, wxSTC_MARK_BOXPLUSCONNECTED, col_bg, col_fg);
	MarkerDefine(wxSTC_MARKNUM_FOLDEROPENMID, wxSTC_MARK_BOXMINUSCONNECTED, col_bg, col_fg);
	MarkerDefine(wxSTC_MARKNUM_FOLDERMIDTAIL, wxSTC_MARK_TCORNER, col_bg, col_fg);
}

// -----------------------------------------------------------------------------
// Sets the text editor language
// -----------------------------------------------------------------------------
bool TextEditorCtrl::setLanguage(TextLanguage* lang)
{
	// Check language was given
	if (!lang)
	{
		// Clear keywords
		SetKeyWords(0, "");
		SetKeyWords(1, "");
		SetKeyWords(2, "");
		SetKeyWords(3, "");

		// Clear autocompletion list
		autocomp_list_.Clear();

		// Set lexer to basic mode
		lexer_->loadLanguage(nullptr);
	}

	// Setup syntax hilighting if needed
	else
	{
		// Create correct lexer type for language
		if (lang->id() == "zscript")
			lexer_ = std::make_unique<ZScriptLexer>();
		else
			lexer_ = std::make_unique<Lexer>();

		// Load to lexer
		lexer_->loadLanguage(lang);

		// Load autocompletion list
		autocomp_list_ = lang->autocompletionList();
	}

	// Set folding options
	setupFolding();

	// Update variables
	SetWordChars("abcdefghijklmnopqrstuvwxyzABCDEFGHIJKLMNOPQRSTUVWXYZ0123456789_-$");
	language_ = lang;

	// Re-colour text
	Colourise(0, GetTextLength());

	// Update Jump To list
	updateJumpToList();

	return true;
}

// -----------------------------------------------------------------------------
// Applies the styleset [style] to the text editor
// -----------------------------------------------------------------------------
bool TextEditorCtrl::applyStyleSet(StyleSet* style)
{
	// Check if one was given
	if (!style)
		return false;

	// Apply it
	style->applyTo(this);

	return true;
}

// -----------------------------------------------------------------------------
// Reads the contents of [entry] into the text area, returns false if the given
// entry is invalid
// -----------------------------------------------------------------------------
bool TextEditorCtrl::loadEntry(ArchiveEntry* entry)
{
	// Clear current text
	ClearAll();

	// Check that the entry exists
	if (!entry)
	{
		Global::error = "Invalid archive entry given";
		return false;
	}

	// Check that the entry has any data, if not do nothing
	if (entry->size() == 0 || !entry->rawData())
		return true;

	// Get character entry data
	wxString text = wxString::FromUTF8((const char*)entry->rawData(), entry->size());
	// If opening as UTF8 failed for some reason, try again as 8-bit data
	if (text.length() == 0)
		text = wxString::From8BitData((const char*)entry->rawData(), entry->size());

	// Load text into editor
	SetText(text);
	last_modified_ = App::runTimer();

	// Update line numbers margin width
	wxString numlines = wxString::Format("0%d", txed_fold_debug ? 1234567 : GetNumberOfLines());
	SetMarginWidth(0, TextWidth(wxSTC_STYLE_LINENUMBER, numlines));

	return true;
}

// -----------------------------------------------------------------------------
// Writes the raw ASCII text to [mc]
// -----------------------------------------------------------------------------
void TextEditorCtrl::getRawText(MemChunk& mc) const
{
	mc.clear();
	wxString text = GetText();
	mc.importMem((const uint8_t*)text.ToUTF8().data(), text.ToUTF8().length());
}

// -----------------------------------------------------------------------------
// Removes any unneeded whitespace from the ends of lines
// -----------------------------------------------------------------------------
void TextEditorCtrl::trimWhitespace()
{
	// Go through lines
	for (int a = 0; a < GetLineCount(); a++)
	{
		// Get line start and end positions
		int pos   = GetLineEndPosition(a) - 1;
		int start = pos - GetLineLength(a);

		while (pos > start)
		{
			int chr = GetCharAt(pos);

			// Check for whitespace character
			if (chr == ' ' || chr == '\t')
			{
				// Remove character if whitespace
				Remove(pos, pos + 1);
				pos--;
			}
			else
				break; // Not whitespace, stop
		}
	}
}

// -----------------------------------------------------------------------------
// Shows or hides the Find+Replace panel, depending on [show].
// If shown, fills the find text box with the current selection or the current
// word at the caret
// -----------------------------------------------------------------------------
void TextEditorCtrl::showFindReplacePanel(bool show)
{
	// Do nothing if no F+R panel has been set
	if (!panel_fr_)
		return;

	// Hide if needed
	if (!show)
	{
		panel_fr_->Hide();
		panel_fr_->GetParent()->Layout();
		SetFocus();
		return;
	}

	// Get currently selected text
	wxString find = GetSelectedText();

	// Get the word at the current cursor position if there is no current selection
	if (find.IsEmpty())
	{
		int ws = WordStartPosition(GetCurrentPos(), true);
		int we = WordEndPosition(GetCurrentPos(), true);
		find   = GetTextRange(ws, we);
	}

	// Show the F+R panel
	panel_fr_->Show();
	panel_fr_->GetParent()->Layout();
	panel_fr_->setFindText(find);
}

// -----------------------------------------------------------------------------
// Finds the next occurrence of the [find] after the caret position, selects it
// and scrolls to it if needed.
// Returns false if the [find] was invalid or no match was found, true
// otherwise
// -----------------------------------------------------------------------------
bool TextEditorCtrl::findNext(const wxString& find, int flags)
{
	// Check search string
	if (find.IsEmpty())
		return false;

	// Get current selection
	int sel_start = GetSelectionStart();
	int sel_end   = GetSelectionEnd();

	// Search forwards from the end of the current selection
	SetSelection(GetCurrentPos(), GetCurrentPos());
	SearchAnchor();
	int found = SearchNext(flags, find);
	if (found < 0)
	{
		// Not found, loop back to start
		SetSelection(0, 0);
		SearchAnchor();
		found = SearchNext(flags, find);
		if (found < 0)
		{
			// No match found in entire text, reset selection
			SetSelection(sel_start, sel_end);
			return false;
		}
	}

	// Set caret to the end of the matching text
	// (it defaults to the start for some dumb reason)
	// and scroll to the selection
	SetSelection(found, found + find.length());
	EnsureCaretVisible();

	return true;
}

// -----------------------------------------------------------------------------
// Finds the previous occurrence of the [find] after the caret position,
// selects it and scrolls to it if needed.
// Returns false if the [find] was invalid or no match was found, true
// otherwise
// -----------------------------------------------------------------------------
bool TextEditorCtrl::findPrev(const wxString& find, int flags)
{
	// Check search string
	if (find.IsEmpty())
		return false;

	// Get current selection
	int sel_start = GetSelectionStart();
	int sel_end   = GetSelectionEnd();

	// Search back from the start of the current selection
	SetSelection(sel_start, sel_start);
	SearchAnchor();
	int found = SearchPrev(flags, find);
	if (found < 0)
	{
		// Not found, loop back to end
		SetSelection(GetTextLength() - 1, GetTextLength() - 1);
		SearchAnchor();
		found = SearchPrev(flags, find);
		if (found < 0)
		{
			// No match found in entire text, reset selection
			SetSelection(sel_start, sel_end);
			return false;
		}
	}

	// Set caret to the end of the matching text
	// (it defaults to the start for some dumb reason)
	// and scroll to the selection
	SetSelection(found, found + find.length());
	EnsureCaretVisible();

	return true;
}

// -----------------------------------------------------------------------------
// Replaces the currently selected occurrence of [find] with [replace], then
// selects and scrolls to the next occurrence of [find] in the text.
// Returns false if [find] is invalid or the current selection does not match
// it, true otherwise
// -----------------------------------------------------------------------------
bool TextEditorCtrl::replaceCurrent(const wxString& find, const wxString& replace, int flags)
{
	// Check search string
	if (find.IsEmpty())
		return false;

	// Check that we've done a find previously
	// (by searching for the find string within the current selection)
	if (GetSelectedText().Length() != find.Length())
		return false;
	SetTargetStart(GetSelectionStart());
	SetTargetEnd(GetSelectionEnd());
	if (SearchInTarget(find) < 0)
		return false;

	// Do the replace
	ReplaceTarget(replace);

	// Update selection
	SetSelection(GetTargetStart(), GetTargetEnd());

	// Do find next
	findNext(find, flags);

	return true;
}

// -----------------------------------------------------------------------------
// Replaces all occurrences of [find] in the text with [replace].
// Returns the number of occurrences replaced
// -----------------------------------------------------------------------------
int TextEditorCtrl::replaceAll(const wxString& find, const wxString& replace, int flags)
{
	// Check search string
	if (find.IsEmpty())
		return false;

	// Start at beginning
	SetSelection(0, 0);

	// Loop of death
	int replaced = 0;
	while (true)
	{
		SearchAnchor();
		int found = SearchNext(flags, find);
		if (found < 0)
			break; // No matches, finished
		else
		{
			// Replace text & increment counter
			Replace(found, found + find.length(), replace);
			replaced++;

			// Continue from end of replaced text
			SetSelection(found + find.length(), found + find.length());
		}
	}

	// Return number of instances replaced
	return replaced;
}

// -----------------------------------------------------------------------------
// Checks for a brace match at the current cursor position
// -----------------------------------------------------------------------------
void TextEditorCtrl::checkBraceMatch()
{
#ifdef __WXMAC__
	bool refresh = false;
#else
	bool refresh = true;
#endif

	// Ignore if cursor position hasn't changed since the last check
	if (GetCurrentPos() == prev_cursor_pos_)
		return;

	// Check for brace match at current position
	int bracematch = BraceMatch(GetCurrentPos());
	if (bracematch != wxSTC_INVALID_POSITION)
	{
		BraceHighlight(GetCurrentPos(), bracematch);
		if (refresh && prev_brace_match_ != bracematch)
		{
			Refresh();
			Update();
		}
		prev_brace_match_ = bracematch;
		return;
	}

	// No match, check for match at previous position
	bracematch = BraceMatch(GetCurrentPos() - 1);
	if (bracematch != wxSTC_INVALID_POSITION)
	{
		BraceHighlight(GetCurrentPos() - 1, bracematch);
		if (refresh && prev_brace_match_ != bracematch)
		{
			Refresh();
			Update();
		}
		prev_brace_match_ = bracematch;
		return;
	}

	// No match at all, clear any previous brace match
	BraceHighlight(-1, -1);
	if (refresh && prev_brace_match_ != -1)
	{
		Refresh();
		Update();
	}

	prev_brace_match_ = -1;
}

// -----------------------------------------------------------------------------
// Highlights all words in the text matching the word at the current cursor
// position
// -----------------------------------------------------------------------------
void TextEditorCtrl::matchWord()
{
	if (!txed_match_cursor_word || !language_)
		return;

	// Get word/text to match
	wxString current_word;
	int      word_start, word_end;
	if (!HasSelection())
	{
		// No selection, get word at cursor
		word_start   = WordStartPosition(GetCurrentPos(), true);
		word_end     = WordEndPosition(GetCurrentPos(), true);
		current_word = GetTextRange(word_start, word_end);
	}
	else
	{
		// Get selection
		current_word = GetSelectedText();
		GetSelection(&word_start, &word_end);
	}

	if (!current_word.IsEmpty() && HasFocus())
	{
		if (current_word != prev_word_match_)
		{
			prev_word_match_ = current_word;

			// Apply word match indicator to matching text
			SetIndicatorCurrent(8);
			IndicatorClearRange(0, GetTextLength());
			SetTargetStart(0);
			SetTargetEnd(GetTextLength());
			SetSearchFlags(0);
			while (SearchInTarget(current_word) != -1)
			{
				// Don't apply to current selection
				if (GetTargetStart() != word_start || !HasSelection())
					IndicatorFillRange(GetTargetStart(), GetTargetEnd() - GetTargetStart());

				SetTargetStart(GetTargetEnd());
				SetTargetEnd(GetTextLength());
			}
		}
	}
	else
		clearWordMatch();
}

// -----------------------------------------------------------------------------
// Clears all word match highlights
// -----------------------------------------------------------------------------
void TextEditorCtrl::clearWordMatch()
{
	SetIndicatorCurrent(8);
	IndicatorClearRange(0, GetTextLength());
	prev_word_match_ = "";
}

// -----------------------------------------------------------------------------
// Shows the calltip window underneath [position] in the text
// -----------------------------------------------------------------------------
void TextEditorCtrl::showCalltip(int position)
{
	// Setup calltip colours
	auto ss_current = StyleSet::currentSet();
	call_tip_->setBackgroundColour(ss_current->style("calltip")->background());
	call_tip_->setTextColour(ss_current->style("calltip")->foreground());
	call_tip_->setTextHighlightColour(ss_current->style("calltip_hl")->foreground());
	if (txed_calltips_colourise)
	{
		call_tip_->setFunctionColour(ss_current->style("function")->foreground());
		call_tip_->setTypeColour(ss_current->style("type")->foreground());
		call_tip_->setKeywordColour(ss_current->style("keyword")->foreground());
	}
	if (txed_calltips_use_font)
		call_tip_->setFont(ss_current->defaultFontFace(), (int)round(ss_current->defaultFontSize() * 0.9));
	else
		call_tip_->setFont("", 0);

	// Determine position
	auto pos = GetScreenPosition() + PointFromPosition(position);
	pos.y += TextHeight(GetCurrentLine()) + 2;
	call_tip_->SetPosition(wxPoint(pos.x, pos.y));

	call_tip_->Show();
}

// -----------------------------------------------------------------------------
// Hides the calltip window
// -----------------------------------------------------------------------------
void TextEditorCtrl::hideCalltip()
{
	call_tip_->Hide();
	CallTipCancel();
}

// -----------------------------------------------------------------------------
// Opens a calltip for the function name before [pos].
// Returns false if the word before [pos] was not a function name, true
// otherwise
// -----------------------------------------------------------------------------
bool TextEditorCtrl::openCalltip(int pos, int arg, bool dwell)
{
	// Don't bother if no language
	if (!language_)
		return false;

	// Get start of word before bracket
	int start = WordStartPosition(pos - 1, false);
	int end   = WordEndPosition(pos - 1, true);

	// Check with the lexer if we have a function
	if (!lexer_->isFunction(this, WordStartPosition(start, true), WordEndPosition(start, true)))
		return false;

	// Get word before bracket
	auto word = GetTextRange(WordStartPosition(start, true), WordEndPosition(start, true)).ToStdString();

	// Get matching language function (if any)
	auto func = language_->function(word);

	// Show calltip if it's a function
	if (func && !func->contexts().empty())
	{
		call_tip_->enableArgSwitch(!dwell && func->contexts().size() > 1);
		call_tip_->openFunction(func, arg);
		showCalltip(dwell ? pos : end + 1);

		ct_function_ = func;
		ct_start_    = pos;
		ct_dwell_    = dwell;

		// Highlight arg
		call_tip_->setCurrentArg(arg);

		return true;
	}
	else
	{
		ct_function_ = nullptr;
		return false;
	}
}

// -----------------------------------------------------------------------------
// Updates the current calltip, or attempts to open one if none is currently
// showing
// -----------------------------------------------------------------------------
void TextEditorCtrl::updateCalltip()
{
	// Don't bother if no language
	if (!language_)
		return;

	if (!call_tip_->IsShown())
	{
		// No calltip currently showing, check if we're in a function
		int pos = GetCurrentPos() - 1;
		while (pos >= 0)
		{
			// Get character
			int chr = GetCharAt(pos);

			// If we find a closing bracket, skip to matching brace
			if (chr == ')')
			{
				while (pos >= 0 && chr != '(')
				{
					pos--;
					chr = GetCharAt(pos);
				}
				pos--;
				continue;
			}

			// If we find an opening bracket, try to open a calltip
			if (chr == '(')
			{
				if (!openCalltip(pos, 0))
					return;
				else
					break;
			}

			// Go to previous character
			pos--;
		}
	}

	if (ct_function_)
	{
		// Hide calltip if we've gone before the start of the function
		if (GetCurrentPos() < ct_start_)
		{
			hideCalltip();
			ct_function_ = nullptr;
			return;
		}

		// Calltip currently showing, determine what arg we're at
		int pos = ct_start_ + 1;
		int arg = 0;
		while (pos < GetCurrentPos() && pos < GetTextLength())
		{
			// Get character
			int chr = GetCharAt(pos);

			// If it's an opening brace, skip until closing (ie skip a function as an arg)
			if (chr == '(')
			{
				while (chr != ')')
				{
					// Exit if we get to the current position or the end of the text
					if (pos == GetCurrentPos() || pos == GetTextLength() - 1)
						break;

					// Get next character
					pos++;
					chr = GetCharAt(pos);
				}

				pos++;
				continue;
			}

			// If it's a comma, increment arg
			if (chr == ',')
				arg++;

			// If it's a closing brace, we're outside the function, so cancel the calltip
			if (chr == ')')
			{
				hideCalltip();
				ct_function_ = nullptr;
				return;
			}

			// Go to next character
			pos++;
		}

		// Update calltip string with the selected arg set and the current arg highlighted
		call_tip_->setCurrentArg(arg);
	}
}

// -----------------------------------------------------------------------------
// Sets the wxChoice control to use for the 'Jump To' feature
// -----------------------------------------------------------------------------
void TextEditorCtrl::setJumpToControl(wxChoice* jump_to)
{
	choice_jump_to_ = jump_to;
	choice_jump_to_->Bind(wxEVT_CHOICE, &TextEditorCtrl::onJumpToChoiceSelected, this);
}

// -----------------------------------------------------------------------------
// Begin updating the 'Jump To' list
// -----------------------------------------------------------------------------
void TextEditorCtrl::updateJumpToList()
{
	if (!choice_jump_to_)
		return;

	if (!language_ || jump_to_calculator_ || GetText().length() == 0)
	{
		choice_jump_to_->Clear();
		return;
	}

	// Begin jump to calculation thread
	choice_jump_to_->Enable(false);
	jump_to_calculator_ = new JumpToCalculator(
		this, WxUtils::strToView(GetText()), language_->jumpBlocks(), language_->jumpBlocksIgnored());
	jump_to_calculator_->Run();
}

// -----------------------------------------------------------------------------
// Prompts the user for a line number and moves the cursor to the end of the
// entered line
// -----------------------------------------------------------------------------
void TextEditorCtrl::jumpToLine()
{
	int numlines = GetNumberOfLines();

	// Prompt for line number
	long line = wxGetNumberFromUser(
		"Enter a line number to jump to",
		wxString::Format("Line number (1-%d):", numlines),
		"Jump To Line",
		GetCurrentLine() + 1,
		1,
		numlines,
		this);

	if (line >= 1)
	{
		// Move to line
		int pos = GetLineEndPosition(line - 1);
		SetCurrentPos(pos);
		SetSelection(pos, pos);
		EnsureCaretVisible();
		SetFocus();
	}
}

// -----------------------------------------------------------------------------
// Folds or unfolds all code folding levels, depending on [fold]
// -----------------------------------------------------------------------------
void TextEditorCtrl::foldAll(bool fold)
{
#if (wxMAJOR_VERSION >= 3 && wxMINOR_VERSION >= 1)
	// FoldAll is only available in wxWidgets 3.1+
	FoldAll(fold ? wxSTC_FOLDACTION_CONTRACT : wxSTC_FOLDACTION_EXPAND);
#else
	for (int a = 0; a < GetNumberOfLines(); a++)
	{
		int level = GetFoldLevel(a);
		if ((level & wxSTC_FOLDLEVELHEADERFLAG) > 0 && GetFoldExpanded(a) == fold)
			ToggleFold(a);
	}
#endif
}

// -----------------------------------------------------------------------------
// Sets up code folding options
// -----------------------------------------------------------------------------
void TextEditorCtrl::setupFolding()
{
	if (txed_fold_enable)
	{
		// Set folding options
		lexer_->foldComments(txed_fold_comments);
		lexer_->foldPreprocessor(txed_fold_preprocessor);

		int flags = 0;
		if (txed_fold_debug)
			flags |= wxSTC_FOLDFLAG_LEVELNUMBERS;
		if (txed_fold_lines)
			flags |= wxSTC_FOLDFLAG_LINEAFTER_CONTRACTED;
		SetFoldFlags(flags);
	}
}

// -----------------------------------------------------------------------------
// Comment selected/current lines using line comments
// -----------------------------------------------------------------------------
void TextEditorCtrl::lineComment()
{
	wxString space = wxString::FromUTF8(" ");
	wxString empty = wxString::FromUTF8("");

	wxString comment;
	if (language_)
		comment = language_->lineComment();
	else
		comment = default_line_comment_;

	wxString comment_space = comment + space;

	int selection_start, selection_end;
	GetSelection(&selection_start, &selection_end);

	bool singleLine = false;
	if (selection_start == selection_end)
		singleLine = true;

	int first_line = LineFromPosition(selection_start);
	int last_line  = LineFromPosition(selection_end);

	size_t selection_end_offs   = 0;
	size_t selection_start_offs = 0;

	BeginUndoAction();
	for (int line = first_line; line <= last_line; ++line)
	{
		wxString line_text = GetTextRange(PositionFromLine(line), GetLineEndPosition(line));

		SetTargetStart(PositionFromLine(line));
		SetTargetEnd(GetLineEndPosition(line));

		if (line_text.StartsWith(comment_space))
		{
			if (line == first_line)
				selection_start_offs -= comment_space.Len();
			selection_end_offs -= comment_space.Len();

			line_text.Replace(comment_space, empty, false);
			ReplaceTarget(line_text);
		}
		else if (line_text.StartsWith(comment))
		{
			if (line == first_line)
				selection_start_offs -= comment.Len();
			selection_end_offs -= comment.Len();

			line_text.Replace(comment, empty, false);
			ReplaceTarget(line_text);
		}
		else if (line_text.Trim().Len() != 0)
		{
			if (line == first_line)
				selection_start_offs += comment_space.Len();
			selection_end_offs += comment_space.Len();

			ReplaceTarget(line_text.Prepend(comment_space));
		}
	}
	EndUndoAction();

	if (singleLine)
		GotoPos(selection_start + selection_end_offs);
	else
		SetSelection(selection_start + selection_start_offs, selection_end + selection_end_offs);
}

// -----------------------------------------------------------------------------
// Comment selected text using block comments
// -----------------------------------------------------------------------------
void TextEditorCtrl::blockComment()
{
	wxString comment_begin, comment_end;
	wxString space = wxString::FromUTF8(" ");
	if (language_)
	{
		comment_begin = language_->commentBegin();
		comment_end   = language_->commentEnd();
	}
	else
	{
		comment_begin = default_begin_comment_;
		comment_end   = default_end_comment_;
	}

	size_t comment_begin_len = comment_begin.Len();
	size_t comment_end_len   = comment_end.Len();

	int selection_start, selection_end;
	GetSelection(&selection_start, &selection_end);

	SetTargetStart(selection_start);
	SetTargetEnd(selection_end);

	SetInsertionPoint(selection_start);

	wxString text_string = GetRange(selection_start, selection_end);

	if (!text_string.StartsWith(comment_begin) && !text_string.EndsWith(comment_end))
	{
		comment_begin = comment_begin.append(space);
		comment_end   = comment_end.Prepend(space);

		ReplaceTarget(text_string.Prepend(comment_begin).append(comment_end));
		selection_end += int(comment_begin.Len() + comment_end.Len());
	}
	else if (text_string.StartsWith(comment_begin) && text_string.EndsWith(comment_end))
	{
		if (text_string.StartsWith(comment_begin.append(space)))
			comment_begin_len = comment_begin.Len();
		if (text_string.EndsWith(comment_end.Prepend(space)))
			comment_end_len = comment_end.Len();

		ReplaceTarget(text_string.Remove(0, comment_begin_len).RemoveLast(comment_end_len));
		selection_end -= int(comment_begin_len + comment_end_len);
	}

	SetSelection(selection_start, selection_end);
}

// -----------------------------------------------------------------------------
// Switch the prefered comment style to next style available.
// -----------------------------------------------------------------------------
void TextEditorCtrl::cycleComments() const
{
	if (!language_)
		return;

	// For now, we assume all comment types have the same number of styles.
	size_t   total_styles = language_->lineCommentL().size();
	unsigned next_style   = language_->preferedComments() + 1;
	next_style            = next_style >= total_styles ? 0 : next_style;
	language_->setPreferedComments(next_style);
}

// -----------------------------------------------------------------------------
//
// TextEditorCtrl Class Events
//
// -----------------------------------------------------------------------------


// -----------------------------------------------------------------------------
// Called when a key is pressed
// -----------------------------------------------------------------------------
void TextEditorCtrl::onKeyDown(wxKeyEvent& e)
{
	// Check if keypress matches any keybinds
	auto binds = KeyBind::bindsForKey(KeyBind::asKeyPress(e.GetKeyCode(), e.GetModifiers()));

	// Go through matching binds
	bool handled = false;
	for (const auto& name : binds)
	{
		// Open/update calltip
		if (name == "ted_calltip")
		{
			updateCalltip();
			handled = true;
		}

		// Autocomplete
		else if (name == "ted_autocomplete")
		{
			// If a language is loaded, bring up autocompletion list
			if (language_)
			{
				// Get word before cursor
				auto word = GetTextRange(WordStartPosition(GetCurrentPos(), true), GetCurrentPos()).ToStdString();

				autocomp_list_ = language_->autocompletionList(word);
				AutoCompShow((int)word.size(), autocomp_list_);
			}

			handled = true;
		}

		// Find/replace
		else if (name == "ted_findreplace")
		{
			showFindReplacePanel();
			handled = true;
		}

		// Find next
		else if (name == "ted_findnext")
		{
			if (panel_fr_ && panel_fr_->IsShown())
				findNext(panel_fr_->findText(), panel_fr_->findFlags());

			handled = true;
		}

		// Find previous
		else if (name == "ted_findprev")
		{
			if (panel_fr_ && panel_fr_->IsShown())
				findPrev(panel_fr_->findText(), panel_fr_->findFlags());

			handled = true;
		}

		// Replace next
		else if (name == "ted_replacenext")
		{
			if (panel_fr_ && panel_fr_->IsShown())
				replaceCurrent(panel_fr_->findText(), panel_fr_->replaceText(), panel_fr_->findFlags());

			handled = true;
		}

		// Replace all
		else if (name == "ted_replaceall")
		{
			if (panel_fr_ && panel_fr_->IsShown())
				replaceAll(panel_fr_->findText(), panel_fr_->replaceText(), panel_fr_->findFlags());

			handled = true;
		}

		// Fold all
		else if (name == "ted_fold_foldall")
		{
			foldAll(true);
			handled = true;
		}

		// Unfold all
		else if (name == "ted_fold_unfoldall")
		{
			foldAll(false);
			handled = true;
		}

		// Jump to line
		else if (name == "ted_jumptoline")
		{
			jumpToLine();
			handled = true;
		}

		// Comments
		else if (name == "ted_line_comment")
		{
			lineComment();
			handled = true;
		}

		else if (name == "ted_block_comment")
		{
			blockComment();
			handled = true;
		}

		else if (name == "ted_cycle_comments")
		{
			cycleComments();
			handled = true;
		}
	}

	// Check for esc key
	if (!handled && e.GetKeyCode() == WXK_ESCAPE)
	{
		// Hide call tip if showing
		if (call_tip_->IsShown())
			call_tip_->Show(false);

		// Hide F+R panel if showing
		else if (panel_fr_ && panel_fr_->IsShown())
			showFindReplacePanel(false);
	}

	// Check for up/down keys while calltip with multiple arg sets is open
	if (call_tip_->IsShown() && ct_function_ && ct_function_->contexts().size() > 1 && !ct_dwell_)
	{
		if (e.GetKeyCode() == WXK_UP)
		{
			call_tip_->prevArgSet();
			handled = true;
		}
		else if (e.GetKeyCode() == WXK_DOWN)
		{
			call_tip_->nextArgSet();
			handled = true;
		}
	}

#ifdef __WXMSW__
	Colourise(GetCurrentPos(), GetLineEndPosition(GetCurrentLine()));
#endif

#ifdef __APPLE__
	if (!handled)
	{
		const int  keyCode   = e.GetKeyCode();
		const bool shiftDown = e.ShiftDown();

		if (e.ControlDown())
		{
			if (WXK_LEFT == keyCode)
			{
				if (shiftDown)
					HomeExtend();
				else
					Home();

				handled = true;
			}
			else if (WXK_RIGHT == keyCode)
			{
				if (shiftDown)
					LineEndExtend();
				else
					LineEnd();

				handled = true;
			}
			else if (WXK_UP == keyCode)
			{
				if (shiftDown)
					DocumentStartExtend();
				else
					DocumentStart();

				handled = true;
			}
			else if (WXK_DOWN == keyCode)
			{
				if (shiftDown)
					DocumentEndExtend();
				else
					DocumentEnd();

				handled = true;
			}
		}
		else if (e.RawControlDown())
		{
			if (WXK_LEFT == keyCode)
			{
				if (shiftDown)
					WordLeftExtend();
				else
					WordLeft();

				handled = true;
			}
			else if (WXK_RIGHT == keyCode)
			{
				if (shiftDown)
					WordRightExtend();
				else
					WordRight();

				handled = true;
			}
		}
	}
#endif // __APPLE__

	if (!handled)
		e.Skip();
}

// -----------------------------------------------------------------------------
// Called when a key is released
// -----------------------------------------------------------------------------
void TextEditorCtrl::onKeyUp(wxKeyEvent& e)
{
	e.Skip();
}

// -----------------------------------------------------------------------------
// Called when a character is added to the text
// -----------------------------------------------------------------------------
void TextEditorCtrl::onCharAdded(wxStyledTextEvent& e)
{
	// Update line numbers margin width
	wxString numlines = wxString::Format("0%d", txed_fold_debug ? 1234567 : GetNumberOfLines());
	SetMarginWidth(0, TextWidth(wxSTC_STYLE_LINENUMBER, numlines));

	// Auto indent
	int currentLine = GetCurrentLine();
	if (txed_auto_indent && e.GetKey() == '\n')
	{
		// Get indentation amount
		int lineInd = 0;
		if (currentLine > 0)
			lineInd = GetLineIndentation(currentLine - 1);

		// Do auto-indent if needed
		if (lineInd != 0)
		{
			SetLineIndentation(currentLine, lineInd);

			// Skip to end of tabs
			while (true)
			{
				int chr = GetCharAt(GetCurrentPos());
				if (chr == '\t' || chr == ' ')
					GotoPos(GetCurrentPos() + 1);
				else
					break;
			}
		}
	}

	// The following require a language to work
	if (language_)
	{
		// Call tip
		if (e.GetKey() == '(' && txed_calltips_parenthesis)
			openCalltip(GetCurrentPos(), 0);

		// End call tip
		if (e.GetKey() == ')' || e.GetKey() == WXK_BACK)
			updateCalltip();

		// Comma, possibly update calltip
		if (e.GetKey() == ',' && txed_calltips_parenthesis)
			updateCalltip();

		// Block comment ended
		for (auto& end_token : language_->commentEndL())
		{
			if (GetTextRange(GetCurrentPos() - end_token.size(), GetCurrentPos()) == end_token)
				block_comment_closed_ = true;
		}
	}

	// Continue
	e.Skip();
}

// -----------------------------------------------------------------------------
// Called when anything is modified in the text editor
// (cursor position, styling, text, etc)
// -----------------------------------------------------------------------------
void TextEditorCtrl::onUpdateUI(wxStyledTextEvent& e)
{
	// Check for brace match
	if (txed_brace_match)
		checkBraceMatch();

	// If a calltip is open, update it
	if (call_tip_->IsShown())
		updateCalltip();

	// Do word matching if appropriate
	if (txed_match_cursor_word && language_ && prev_cursor_pos_ != GetCurrentPos())
	{
		clearWordMatch();
		update_word_match_ = true;

		if (!HasSelection())
			timer_update_.Start(500, true);
		else
			timer_update_.Start(100, true);
	}

	// Hilight current line
	MarkerDeleteAll(1);
	MarkerDeleteAll(2);
	if (txed_hilight_current_line > 0 && HasFocus())
	{
		int line = LineFromPosition(GetCurrentPos());
		if (txed_hilight_current_line > 1)
			MarkerAdd(line, 2);
	}

	prev_cursor_pos_  = GetCurrentPos();
	prev_text_length_ = GetTextLength();

	e.Skip();
}

// -----------------------------------------------------------------------------
// Called when the current calltip is clicked on
// -----------------------------------------------------------------------------
void TextEditorCtrl::onCalltipClicked(wxStyledTextEvent& e)
{
	// Can't do anything without function
	if (!ct_function_)
		return;

	// Argset up
	if (e.GetPosition() == 1)
	{
		if (ct_argset_ > 0)
		{
			ct_argset_--;
			updateCalltip();
		}
	}

	// Argset down
	if (e.GetPosition() == 2)
	{
		if ((unsigned)ct_argset_ < ct_function_->contexts().size() - 1)
		{
			ct_argset_++;
			updateCalltip();
		}
	}
}

// -----------------------------------------------------------------------------
// Called when the mouse pointer has 'dwelt' in one position for a certain
// amount of time
// -----------------------------------------------------------------------------
void TextEditorCtrl::onMouseDwellStart(wxStyledTextEvent& e)
{
	if (wxGetApp().IsActive() && HasFocus() && !call_tip_->IsShown() && txed_calltips_mouse && e.GetPosition() >= 0)
	{
		openCalltip(e.GetPosition(), -1, true);
		ct_dwell_ = true;
	}
}

// -----------------------------------------------------------------------------
// Called when a mouse 'dwell' is interrupted/ended
// -----------------------------------------------------------------------------
void TextEditorCtrl::onMouseDwellEnd(wxStyledTextEvent& e)
{
	if (call_tip_->IsShown() && ct_dwell_)
		hideCalltip();
}

// -----------------------------------------------------------------------------
// Called when a mouse button is clicked
// -----------------------------------------------------------------------------
void TextEditorCtrl::onMouseDown(wxMouseEvent& e)
{
	e.Skip();

	// No language, no checks
	if (!language_)
		return;

	// Check for ctrl+left (web lookup)
	if (e.LeftDown() && e.GetModifiers() == wxMOD_CMD)
	{
		int  pos  = CharPositionFromPointClose(e.GetX(), e.GetY());
		auto word = GetTextRange(WordStartPosition(pos, true), WordEndPosition(pos, true)).ToStdString();

		if (!word.empty())
		{
			// TODO: Reimplement for word lists
			//// Check for keyword
			// if (language->isKeyword(word))
			//{
			//	string url = language->getKeywordLink();
			//	if (!url.IsEmpty())
			//	{
			//		url.Replace("%s", word);
			//		wxLaunchDefaultBrowser(url);
			//	}
			//}

			//// Check for constant
			// else if (language->isConstant(word))
			//{
			//	string url = language->getConstantLink();
			//	if (!url.IsEmpty())
			//	{
			//		url.Replace("%s", word);
			//		wxLaunchDefaultBrowser(url);
			//	}
			//}

			// Check for function
			if (language_->isFunction(word))
			{
				wxString url = language_->functionLink();
				if (!url.IsEmpty())
				{
					url.Replace("%s", word);
					wxLaunchDefaultBrowser(url);
				}
			}

			hideCalltip();
		}
	}

	if (e.RightDown() || e.LeftDown())
		hideCalltip();
}

// -----------------------------------------------------------------------------
// Called when the text editor loses focus
// -----------------------------------------------------------------------------
void TextEditorCtrl::onFocusLoss(wxFocusEvent& e)
{
	// Hide calltip+autocomplete box
	hideCalltip();
	AutoCompCancel();

	// Hide current line marker
	MarkerDeleteAll(1);
	MarkerDeleteAll(2);

	// Clear word matches
	SetIndicatorCurrent(8);
	IndicatorClearRange(0, GetTextLength());
	prev_word_match_ = "";

	e.Skip();
}

// -----------------------------------------------------------------------------
// Called when the text editor is activated/deactivated
// -----------------------------------------------------------------------------
void TextEditorCtrl::onActivate(wxActivateEvent& e)
{
	if (!e.GetActive())
		hideCalltip();
}

// -----------------------------------------------------------------------------
// Called when a margin is clicked
// -----------------------------------------------------------------------------
void TextEditorCtrl::onMarginClick(wxStyledTextEvent& e)
{
	if (e.GetMargin() == 1)
	{
		int line  = LineFromPosition(e.GetPosition());
		int level = GetFoldLevel(line);
		if ((level & wxSTC_FOLDLEVELHEADERFLAG) > 0)
			ToggleFold(line);
	}
}

// -----------------------------------------------------------------------------
// Called when the 'Jump To' calculation thread completes
// -----------------------------------------------------------------------------
void TextEditorCtrl::onJumpToCalculateComplete(wxThreadEvent& e)
{
	if (!choice_jump_to_)
	{
		jump_to_calculator_ = nullptr;
		return;
	}

	choice_jump_to_->Clear();
	jump_to_lines_.clear();

	auto split = wxSplit(e.GetString(), ',');

	wxArrayString items;
	for (unsigned a = 0; a < split.size(); a += 2)
	{
		if (a == split.size() - 1)
			break;

		long line;
		if (!split[a].ToLong(&line))
			line = 0;
		wxString name = split[a + 1];

		items.push_back(name);
		jump_to_lines_.push_back(line);
	}

	choice_jump_to_->Append(items);
	choice_jump_to_->Enable(true);

	jump_to_calculator_ = nullptr;
}

// -----------------------------------------------------------------------------
// Called when the 'Jump To' dropdown is changed
// -----------------------------------------------------------------------------
void TextEditorCtrl::onJumpToChoiceSelected(wxCommandEvent& e)
{
	// Move to line
	int line = jump_to_lines_[choice_jump_to_->GetSelection()];
	int pos  = GetLineEndPosition(line);
	SetCurrentPos(pos);
	SetSelection(pos, pos);
	SetFirstVisibleLine(line);
	SetFocus();
	choice_jump_to_->SetSelection(-1);
}

// -----------------------------------------------------------------------------
// Called when the text is modified
// -----------------------------------------------------------------------------
void TextEditorCtrl::onModified(wxStyledTextEvent& e)
{
	// (Re)start update timer for jump to list if text has changed
	if (prev_text_length_ != GetTextLength())
	{
		last_modified_  = App::runTimer();
		update_jump_to_ = true;
		timer_update_.Start(1000, true);

		// Send change event
		wxCommandEvent event(wxEVT_TEXT_CHANGED);
		wxPostEvent(this, event);
	}

	e.Skip();
}

// -----------------------------------------------------------------------------
// Called when the update timer finishes
// -----------------------------------------------------------------------------
void TextEditorCtrl::onUpdateTimer(wxTimerEvent& e)
{
	if (update_jump_to_)
		updateJumpToList();
	if (update_word_match_)
		matchWord();

	update_jump_to_    = false;
	update_word_match_ = false;
}

// -----------------------------------------------------------------------------
// Called when text styling is needed
// -----------------------------------------------------------------------------
void TextEditorCtrl::onStyleNeeded(wxStyledTextEvent& e)
{
	// Get range of lines to be updated
	int line_start = LineFromPosition(GetEndStyled());
	int line_end   = LineFromPosition(e.GetPosition());

	// If a block comment was just closed, we need to style to the end of the text
	if (block_comment_closed_)
	{
		lexer_->resetLineInfo();
		line_end              = GetNumberOfLines();
		block_comment_closed_ = false;
	}

	// Lex until done (end of lines, end of file or end of block comment)
<<<<<<< HEAD
	int  l          = line_start;
	bool force_next = false;
	while (l <= GetNumberOfLines() && (l <= line_end || force_next))
=======
	int l = line_start;
	while (l <= GetNumberOfLines() && (l <= line_end))
>>>>>>> 6f0c8a36
	{
		int end   = GetLineEndPosition(l) - 1;
		int start = end - GetLineLength(l) + 1;

		if (start > end)
			end = start;

		lexer_->doStyling(this, start, end);
		l++;
	}

	// Update+style comments
	lexer_->updateComments(this, line_start == 0 ? 0 : GetLineEndPosition(line_start - 1), GetLineEndPosition(line_end));

	if (txed_fold_enable)
	{
		auto modified = last_modified_;
		lexer_->updateFolding(this, line_start);
		last_modified_ = modified;
	}
}<|MERGE_RESOLUTION|>--- conflicted
+++ resolved
@@ -1816,14 +1816,8 @@
 	}
 
 	// Lex until done (end of lines, end of file or end of block comment)
-<<<<<<< HEAD
-	int  l          = line_start;
-	bool force_next = false;
-	while (l <= GetNumberOfLines() && (l <= line_end || force_next))
-=======
 	int l = line_start;
 	while (l <= GetNumberOfLines() && (l <= line_end))
->>>>>>> 6f0c8a36
 	{
 		int end   = GetLineEndPosition(l) - 1;
 		int start = end - GetLineLength(l) + 1;
