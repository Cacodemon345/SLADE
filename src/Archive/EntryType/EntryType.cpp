--- conflicted
+++ resolved
@@ -171,11 +171,7 @@
 		bool match = false;
 		for (const auto& a : match_archive_)
 		{
-<<<<<<< HEAD
-			if (entry->parent() && entry->parent()->formatId() == a)
-=======
-			if (entry->getParent() && entry->getParent()->formatDesc().entry_format == match_archive_[a])
->>>>>>> 6aa23f58
+			if (entry->parent() && entry->parent()->formatDesc().entry_format == a)
 			{
 				match = true;
 				break;
