
// -----------------------------------------------------------------------------
// SLADE - It's a Doom Editor
// Copyright(C) 2008 - 2017 Simon Judd
//
// Email:       sirjuddington@gmail.com
// Web:         http://slade.mancubus.net
// Filename:    Archive.cpp
// Description: Archive, the 'base' archive class (Abstract)
//
// This program is free software; you can redistribute it and/or modify it
// under the terms of the GNU General Public License as published by the Free
// Software Foundation; either version 2 of the License, or (at your option)
// any later version.
//
// This program is distributed in the hope that it will be useful, but WITHOUT
// ANY WARRANTY; without even the implied warranty of MERCHANTABILITY or
// FITNESS FOR A PARTICULAR PURPOSE. See the GNU General Public License for
// more details.
//
// You should have received a copy of the GNU General Public License along with
// this program; if not, write to the Free Software Foundation, Inc.,
// 51 Franklin Street, Fifth Floor, Boston, MA  02110 - 1301, USA.
// -----------------------------------------------------------------------------


// -----------------------------------------------------------------------------
//
// Includes
//
// -----------------------------------------------------------------------------
#include "Main.h"
#include "Archive.h"
#include "General/UndoRedo.h"
#include "Utility/Parser.h"


// -----------------------------------------------------------------------------
//
// Variables
//
// -----------------------------------------------------------------------------
CVAR(Bool, archive_load_data, false, CVar::Flag::Save)
CVAR(Bool, backup_archives, true, CVar::Flag::Save)
bool                  Archive::save_backup = true;
vector<ArchiveFormat> Archive::formats;


// -----------------------------------------------------------------------------
//
// Undo Steps
//
// -----------------------------------------------------------------------------

class EntryRenameUS : public UndoStep
{
public:
	EntryRenameUS(ArchiveEntry* entry, const string& new_name) :
		archive_{ entry->parent() },
		entry_path_{ entry->path() },
		entry_index_{ entry->parentDir()->entryIndex(entry) },
		old_name_{ entry->name() },
		new_name_{ new_name }
	{
	}

	bool doUndo() override
	{
		// Get entry parent dir
		auto dir = archive_->dir(entry_path_);
		if (dir)
		{
			// Rename entry
			auto entry = dir->entryAt(entry_index_);
			return archive_->renameEntry(entry, old_name_);
		}

		return false;
	}

	bool doRedo() override
	{
		// Get entry parent dir
		auto dir = archive_->dir(entry_path_);
		if (dir)
		{
			// Rename entry
			auto entry = dir->entryAt(entry_index_);
			return archive_->renameEntry(entry, new_name_);
		}

		return false;
	}

private:
	Archive* archive_;
	string   entry_path_;
	int      entry_index_;
	string   old_name_;
	string   new_name_;
};

class DirRenameUS : public UndoStep
{
public:
	DirRenameUS(ArchiveTreeNode* dir, const string& new_name) :
		archive_{ dir->archive() },
		path_{ dir->parent()->path() + new_name },
		old_name_{ dir->name() },
		new_name_{ new_name },
		prev_state_{ dir->dirEntry()->state() }
	{
	}

	void swapNames()
	{
		auto dir = archive_->dir(path_);
		archive_->renameDir(dir, old_name_);
		old_name_ = new_name_;
		new_name_ = dir->name();
		path_     = dir->path();
	}

	bool doUndo() override
	{
		swapNames();
		archive_->dir(path_)->dirEntry()->setState(prev_state_);
		return true;
	}

	bool doRedo() override
	{
		swapNames();
		return true;
	}

private:
	Archive*            archive_;
	string              path_;
	string              old_name_;
	string              new_name_;
	ArchiveEntry::State prev_state_;
};

class EntrySwapUS : public UndoStep
{
public:
	EntrySwapUS(ArchiveTreeNode* dir, unsigned index1, unsigned index2) :
		archive_{ dir->archive() },
		path_{ dir->path() },
		index1_{ index1 },
		index2_{ index2 }
	{
	}

	bool doSwap() const
	{
		// Get parent dir
		auto dir = archive_->dir(path_);
		if (dir)
			return dir->swapEntries(index1_, index2_);
		return false;
	}

	bool doUndo() override { return doSwap(); }
	bool doRedo() override { return doSwap(); }

private:
	Archive* archive_;
	string   path_;
	unsigned index1_;
	unsigned index2_;
};

class EntryCreateDeleteUS : public UndoStep
{
public:
	EntryCreateDeleteUS(bool created, ArchiveEntry* entry) :
		created_{ created },
		archive_{ entry->parent() },
		entry_copy_{ new ArchiveEntry(*entry) },
		path_{ entry->path() },
		index_{ (unsigned)entry->parentDir()->entryIndex(entry) }
	{
	}

	bool deleteEntry() const
	{
		// Get parent dir
		auto dir = archive_->dir(path_);
		return dir ? archive_->removeEntry(dir->entryAt(index_)) : false;
	}

	bool createEntry() const
	{
		// Get parent dir
		auto dir = archive_->dir(path_);
		if (dir)
		{
			archive_->addEntry(entry_copy_.get(), index_, dir, true);
			return true;
		}

		return false;
	}

	bool doUndo() override { return created_ ? deleteEntry() : createEntry(); }

	bool doRedo() override { return !created_ ? deleteEntry() : createEntry(); }

private:
	bool               created_;
	Archive*           archive_;
	ArchiveEntry::UPtr entry_copy_;
	string             path_;
	unsigned           index_;
};


class DirCreateDeleteUS : public UndoStep
{
public:
	DirCreateDeleteUS(bool created, ArchiveTreeNode* dir) :
		created_{ created },
		archive_{ dir->archive() },
		path_{ dir->path() }
	{
		if (path_.StartsWith("/"))
			path_.Remove(0, 1);

		// Backup child entries and subdirs if deleting
		if (!created)
		{
			tree_ = std::make_unique<ArchiveTreeNode>();

			// Get child entries
			vector<ArchiveEntry*> entries;
			for (unsigned a = 0; a < dir->numEntries(); a++)
				entries.push_back(dir->entryAt(a));

			// Get subdirectories
			vector<ArchiveTreeNode*> subdirs;
			for (unsigned a = 0; a < dir->nChildren(); a++)
				subdirs.push_back(dynamic_cast<ArchiveTreeNode*>(dir->child(a)));

			// Copy entries
			for (auto& entry : entries)
				tree_->addEntry(new ArchiveEntry(*entry));

			// Copy dirs
			for (auto& subdir : subdirs)
				tree_->addChild(subdir->clone());
		}
	}

	bool doUndo() override
	{
		if (created_)
			return archive_->removeDir(path_);
		else
		{
			// Create directory
			auto dir = archive_->createDir(path_);

			// Restore entries/subdirs if needed
			if (dir && tree_)
				dir->merge(tree_.get(), 0, ArchiveEntry::State::Unmodified);

			if (dir)
				dir->dirEntry()->setState(ArchiveEntry::State::Unmodified);

			return !!dir;
		}
	}

	bool doRedo() override
	{
		if (!created_)
			return archive_->removeDir(path_);
		else
			return archive_->createDir(path_) != nullptr;
	}

private:
	bool                             created_;
	Archive*                         archive_;
	string                           path_;
	std::unique_ptr<ArchiveTreeNode> tree_;
};


// -----------------------------------------------------------------------------
//
// Archive Class Functions
//
// -----------------------------------------------------------------------------


// -----------------------------------------------------------------------------
// Archive class constructor
// -----------------------------------------------------------------------------
Archive::Archive(const string& format) :
	format_{ format },
	parent_{ nullptr },
	on_disk_{ false },
	read_only_{ false },
	modified_{ true },
	dir_root_{ nullptr, this }
{
}

// -----------------------------------------------------------------------------
// Archive class destructor
// -----------------------------------------------------------------------------
Archive::~Archive()
{
	if (parent_)
		parent_->unlock();
}

// -----------------------------------------------------------------------------
// Returns the ArchiveFormat descriptor for this archive
// -----------------------------------------------------------------------------
ArchiveFormat Archive::formatDesc() const
{
	for (auto fmt : formats)
		if (fmt.id == format_)
			return fmt;

	return ArchiveFormat("unknown");
}

// -----------------------------------------------------------------------------
// Gets the wxWidgets file dialog filter string for the archive type
// -----------------------------------------------------------------------------
string Archive::fileExtensionString() const
{
	auto fmt = formatDesc();

	// Multiple extensions
	if (fmt.extensions.size() > 1)
	{
		string         ext_all = S_FMT("Any %s File|", CHR(fmt.name));
		vector<string> ext_strings;
		for (const auto& ext : fmt.extensions)
		{
			string ext_case = S_FMT("*.%s;", CHR(ext.first.Lower()));
			ext_case += S_FMT("*.%s;", CHR(ext.first.Upper()));
			ext_case += S_FMT("*.%s", CHR(ext.first.Capitalize()));

			ext_all += S_FMT("%s;", CHR(ext_case));
			ext_strings.push_back(S_FMT("%s File (*.%s)|%s", CHR(ext.second), CHR(ext.first), CHR(ext_case)));
		}

		ext_all.RemoveLast(1);
		for (const auto& ext : ext_strings)
			ext_all += S_FMT("|%s", ext);

		return ext_all;
	}

	// Single extension
	if (fmt.extensions.size() == 1)
	{
		auto&  ext      = fmt.extensions[0];
		string ext_case = S_FMT("*.%s;", CHR(ext.first.Lower()));
		ext_case += S_FMT("*.%s;", CHR(ext.first.Upper()));
		ext_case += S_FMT("*.%s", CHR(ext.first.Capitalize()));

		return S_FMT("%s File (*.%s)|%s", CHR(ext.second), CHR(ext.first), CHR(ext_case));
	}

	// No extension (probably unknown type)
	return "Any File|*.*";
}

// -----------------------------------------------------------------------------
// Returns the archive's filename, including the path if specified
// -----------------------------------------------------------------------------
string Archive::filename(bool full) const
{
	// If the archive is within another archive, return "<parent archive>/<entry name>"
	if (parent_)
	{
		string parent_archive = "";
		if (parentArchive())
			parent_archive = parentArchive()->filename(false) + "/";

		wxFileName fn(parent_->name());
		return parent_archive + fn.GetName();
	}

	if (full)
		return filename_;
	else
	{
		// Get the filename without the path
		wxFileName fn(filename_);
		return fn.GetFullName();
	}
}

// -----------------------------------------------------------------------------
// Reads an archive from disk
// Returns true if successful, false otherwise
// -----------------------------------------------------------------------------
bool Archive::open(const string& filename)
{
	// Read the file into a MemChunk
	MemChunk mc;
	if (!mc.importFile(filename))
	{
		Global::error = "Unable to open file. Make sure it isn't in use by another program.";
		return false;
	}

	// Update filename before opening
	string backupname = filename_;
	filename_         = filename;

	// Load from MemChunk
	sf::Clock timer;
	if (open(mc))
	{
		Log::info(2, S_FMT("Archive::open took %dms", timer.getElapsedTime().asMilliseconds()));
		on_disk_ = true;
		return true;
	}
	else
	{
		filename_ = backupname;
		return false;
	}
}

// -----------------------------------------------------------------------------
// Reads an archive from an ArchiveEntry
// Returns true if successful, false otherwise
// -----------------------------------------------------------------------------
bool Archive::open(ArchiveEntry* entry)
{
	// Load from entry's data
	if (entry && open(entry->data()))
	{
		// Update variables and return success
		parent_ = entry;
		parent_->lock();
		return true;
	}
	else
		return false;
}

// -----------------------------------------------------------------------------
// Sets the Archive's modified status and announces the change
// -----------------------------------------------------------------------------
void Archive::setModified(bool modified)
{
	// Set modified
	modified_ = modified;

	// Announce
	announce("modified");
}

// -----------------------------------------------------------------------------
// Checks that the given entry is valid and part of this archive
// -----------------------------------------------------------------------------
bool Archive::checkEntry(ArchiveEntry* entry)
{
	// Check entry is valid
	if (!entry)
		return false;

	// Check entry is part of this archive
	if (entry->parent() != this)
		return false;

	// Entry is ok
	return true;
}

// -----------------------------------------------------------------------------
// Returns the entry matching [name] within [dir].
// If no dir is given the root dir is used
// -----------------------------------------------------------------------------
ArchiveEntry* Archive::entry(const string& name, bool cut_ext, ArchiveTreeNode* dir)
{
	// Check if dir was given
	if (!dir)
		dir = &dir_root_; // None given, use root

	return dir->entry(name, cut_ext);
}

// -----------------------------------------------------------------------------
// Returns the entry at [index] within [dir].
// If no dir is given the  root dir is used.
// Returns null if [index] is out of bounds
// -----------------------------------------------------------------------------
ArchiveEntry* Archive::entryAt(unsigned index, ArchiveTreeNode* dir)
{
	// Check if dir was given
	if (!dir)
		dir = &dir_root_; // None given, use root

	return dir->entryAt(index);
}

// -----------------------------------------------------------------------------
// Returns the index of [entry] within [dir].
// If no dir is given the root dir is used.
// Returns -1 if [entry] doesn't exist within [dir]
// -----------------------------------------------------------------------------
int Archive::entryIndex(ArchiveEntry* entry, ArchiveTreeNode* dir)
{
	// Check if dir was given
	if (!dir)
		dir = &dir_root_; // None given, use root

	return dir->entryIndex(entry);
}

// -----------------------------------------------------------------------------
// Returns the entry at the given path in the archive, or null if it doesn't
// exist
// -----------------------------------------------------------------------------
ArchiveEntry* Archive::entryAtPath(const string& path)
{
	// Get path as wxFileName for processing
	wxFileName fn(path.StartsWith("/") ? path.Mid(1) : path);

	// Get directory from path
	ArchiveTreeNode* dir;
	if (fn.GetPath(false, wxPATH_UNIX).IsEmpty())
		dir = &dir_root_;
	else
		dir = this->dir(fn.GetPath(true, wxPATH_UNIX));

	// If dir doesn't exist, return nullptr
	if (!dir)
		return nullptr;

	// Return entry
	return dir->entry(fn.GetFullName());
}

// -----------------------------------------------------------------------------
// Returns the entry at the given path in the archive, or null if it doesn't
// exist
// -----------------------------------------------------------------------------
ArchiveEntry::SPtr Archive::entryAtPathShared(const string& path)
{
	// Get path as wxFileName for processing
	wxFileName fn(path.StartsWith("/") ? path.Mid(1) : path);

	// Get directory from path
	ArchiveTreeNode* dir;
	if (fn.GetPath(false, wxPATH_UNIX).IsEmpty())
		dir = &dir_root_;
	else
		dir = this->dir(fn.GetPath(true, wxPATH_UNIX));

	// If dir doesn't exist, return nullptr
	if (!dir)
		return nullptr;

	// Return entry
	return dir->sharedEntry(fn.GetFullName());
}

// -----------------------------------------------------------------------------
// Writes the archive to a file
// Returns true if successful, false otherwise
// -----------------------------------------------------------------------------
bool Archive::write(const string& filename, bool update)
{
	// Write to a MemChunk, then export it to a file
	MemChunk mc;
	if (write(mc, true))
		return mc.exportFile(filename);
	else
		return false;
}

// -----------------------------------------------------------------------------
// This is the general, all-purpose 'save archive' function.
// Takes into account whether the archive is contained within another, is
// already on the disk, etc etc.
// Does a 'save as' if [filename] is specified, unless the archive is contained
// within another.
// Returns false if saving was unsuccessful, true otherwise
// -----------------------------------------------------------------------------
bool Archive::save(const string& filename)
{
	bool success = false;

	// Check if the archive is read-only
	if (read_only_)
	{
		Global::error = "Archive is read-only";
		return false;
	}

	// If the archive has a parent ArchiveEntry, just write it to that
	if (parent_)
	{
		success = write(parent_->data());
		parent_->setState(ArchiveEntry::State::Modified);
	}
	else
	{
		// Otherwise, file stuff
		if (!filename.IsEmpty())
		{
			// New filename is given (ie 'save as'), write to new file and change archive filename accordingly
			success = write(filename);
			if (success)
				filename_ = filename;

			// Update variables
			on_disk_ = true;
		}
		else if (!filename_.IsEmpty())
		{
			// No filename is given, but the archive has a filename, so overwrite it (and make a backup)

			// Create backup
			if (backup_archives && wxFileName::FileExists(filename_) && save_backup)
			{
				// Copy current file contents to new backup file
				string bakfile = filename_ + ".bak";
				Log::info(S_FMT("Creating backup %s", bakfile));
				wxCopyFile(filename_, bakfile, true);
			}

			// Write it to the file
			success = write(filename_);

			// Update variables
			on_disk_ = true;
		}
	}

	// If saving was successful, update variables and announce save
	if (success)
	{
		setModified(false);
		announce("saved");
	}

	return success;
}

// -----------------------------------------------------------------------------
// Returns the total number of entries in the archive
// -----------------------------------------------------------------------------
unsigned Archive::numEntries()
{
	return dir_root_.numEntries(true);
}

// -----------------------------------------------------------------------------
// 'Closes' the archive
// -----------------------------------------------------------------------------
void Archive::close()
{
	// Announce
	announce("closing");

	// Clear the root dir
	dir_root_.clear();

	// Unlock parent entry if it exists
	if (parent_)
		parent_->unlock();

	// Announce
	announce("closed");
}

// -----------------------------------------------------------------------------
// Updates the archive variables and announces if necessary that an entry's
// state has changed
// -----------------------------------------------------------------------------
void Archive::entryStateChanged(ArchiveEntry* entry)
{
	// Check the entry is valid and part of this archive
	if (!checkEntry(entry))
		return;

	// Get the entry index and announce the change
	MemChunk  mc(8);
	wxUIntPtr ptr   = wxPtrToUInt(entry);
	uint32_t  index = entryIndex(entry);
	mc.write(&index, sizeof(uint32_t));
	mc.write(&ptr, sizeof(wxUIntPtr));
	announce("entry_state_changed", mc);


	// If entry was set to unmodified, don't set the archive to modified
	if (entry->state() == ArchiveEntry::State::Unmodified)
		return;

	// Set the archive state to modified
	setModified(true);
}

// -----------------------------------------------------------------------------
// Adds the directory structure starting from [start] to [list]
// -----------------------------------------------------------------------------
void Archive::putEntryTreeAsList(vector<ArchiveEntry*>& list, ArchiveTreeNode* start)
{
	// If no start dir is specified, use the root dir
	if (!start)
		start = &dir_root_;

	// Add the directory entry to the list if it isn't the root dir
	if (start != &dir_root_)
		list.push_back(start->dir_entry_.get());

	// Add all entries to the list
	for (unsigned a = 0; a < start->numEntries(); a++)
		list.push_back(start->entryAt(a));

	// Go through subdirectories and add them to the list
	for (unsigned a = 0; a < start->nChildren(); a++)
		putEntryTreeAsList(list, (ArchiveTreeNode*)start->child(a));
}

// -----------------------------------------------------------------------------
// Adds the directory structure starting from [start] to [list]
// -----------------------------------------------------------------------------
void Archive::putEntryTreeAsList(vector<ArchiveEntry::SPtr>& list, ArchiveTreeNode* start)
{
	// If no start dir is specified, use the root dir
	if (!start)
		start = &dir_root_;

	// Add the directory entry to the list if it isn't the root dir
	if (start != &dir_root_)
		list.push_back(start->dir_entry_);

	// Add all entries to the list
	for (unsigned a = 0; a < start->numEntries(); a++)
		list.push_back(start->sharedEntryAt(a));

	// Go through subdirectories and add them to the list
	for (unsigned a = 0; a < start->nChildren(); a++)
		putEntryTreeAsList(list, (ArchiveTreeNode*)start->child(a));
}

// -----------------------------------------------------------------------------
// 'Pastes' the [tree] into the archive, with its root entries starting at
// [position] in [base] directory.
// If [base] is null, the root directory is used
// -----------------------------------------------------------------------------
bool Archive::paste(ArchiveTreeNode* tree, unsigned position, ArchiveTreeNode* base)
{
	// Check tree was given to paste
	if (!tree)
		return false;

	// Paste to root dir if none specified
	if (!base)
		base = &dir_root_;

	// Set modified
	setModified(true);

	// Just do a merge
	return base->merge(tree, position);
}

// -----------------------------------------------------------------------------
// Gets the directory matching [path], starting from [base].
// If [base] is null, the root directory is used.
// Returns null if the requested directory does not exist
// -----------------------------------------------------------------------------
ArchiveTreeNode* Archive::dir(const string& path, ArchiveTreeNode* base)
{
	// Check if base dir was given
	if (!base)
	{
		// None given, use root
		base = &dir_root_;

		// If empty directory, just return the root
		if (path == "/" || path.empty())
			return &dir_root_;
	}

	return (ArchiveTreeNode*)base->child(path.StartsWith("/") ? path.Mid(1) : path);
}

// -----------------------------------------------------------------------------
// Creates a directory at [path], starting from [base].
// If [base] is null, the root directory is used.
// Returns the created directory, or if the directory requested to be created
// already exists, it will be returned
// -----------------------------------------------------------------------------
ArchiveTreeNode* Archive::createDir(const string& path, ArchiveTreeNode* base)
{
	// Abort if read only
	if (read_only_)
		return &dir_root_;

	// If no base dir specified, set it to root
	if (!base)
		base = &dir_root_;

	if (path.IsEmpty())
		return base;

	// Create the directory
	auto dir = (ArchiveTreeNode*)((STreeNode*)base)->addChild(path);

	// Record undo step
	if (UndoRedo::currentlyRecording())
		UndoRedo::currentManager()->recordUndoStep(new DirCreateDeleteUS(true, dir));

	// Set the archive state to modified
	setModified(true);

	// Announce
	MemChunk  mc;
	wxUIntPtr ptr = wxPtrToUInt(dir);
	mc.write(&ptr, sizeof(wxUIntPtr));
	announce("directory_added", mc);

	return dir;
}

// -----------------------------------------------------------------------------
// Deletes the directory matching [path], starting from [base].
// If [base] is null, the root directory is used.
// Returns false if the directory does not exist, true otherwise
// -----------------------------------------------------------------------------
bool Archive::removeDir(const string& path, ArchiveTreeNode* base)
{
	// Abort if read only
	if (read_only_)
		return false;

	// Get the dir to remove
	auto dir = this->dir(path, base);

	// Check it exists (and that it isn't the root dir)
	if (!dir || dir == &dir_root_)
		return false;

	// Record undo step
	if (UndoRedo::currentlyRecording())
		UndoRedo::currentManager()->recordUndoStep(new DirCreateDeleteUS(false, dir));

	// Remove the directory from its parent
	if (dir->parent())
		dir->parent()->removeChild(dir);

	// Delete the directory
	delete dir;

	// Set the archive state to modified
	setModified(true);

	return true;
}

// -----------------------------------------------------------------------------
// Renames [dir] to [new_name].
// Returns false if [dir] isn't part of the archive, true otherwise
// -----------------------------------------------------------------------------
bool Archive::renameDir(ArchiveTreeNode* dir, const string& new_name)
{
	// Abort if read only
	if (read_only_)
		return false;

	// Check the directory is part of this archive
	if (dir->archive() != this)
		return false;

	// Rename the directory if needed
<<<<<<< HEAD
	if (!(S_CMPNOCASE(dir->name(), new_name)))
=======
	if (!(S_CMP(dir->getName(), new_name)))
>>>>>>> 2148841c
	{
		if (UndoRedo::currentlyRecording())
			UndoRedo::currentManager()->recordUndoStep(new DirRenameUS(dir, new_name));

		dir->setName(new_name);
		dir->dirEntry()->setState(ArchiveEntry::State::Modified);
	}
	else
		return true;

	// Announce
	MemChunk  mc;
	wxUIntPtr ptr = wxPtrToUInt(dir);
	mc.write(&ptr, sizeof(wxUIntPtr));
	announce("directory_modified", mc);

	// Update variables etc
	setModified(true);

	return true;
}

// -----------------------------------------------------------------------------
// Adds [entry] to [dir] at [position].
// If [dir] is null it is added to the root dir.
// If [position] is out of bounds, it is added to the end of the dir.
// If [copy] is true, a copy of [entry] is added (rather than [entry] itself).
// Returns the added entry, or null if [entry] is invalid or the archive is
// read-only
// -----------------------------------------------------------------------------
ArchiveEntry* Archive::addEntry(ArchiveEntry* entry, unsigned position, ArchiveTreeNode* dir, bool copy)
{
	// Abort if read only
	if (read_only_)
		return nullptr;

	// Check valid entry
	if (!entry)
		return nullptr;

	// If no dir given, set it to the root dir
	if (!dir)
		dir = &dir_root_;

	// Make a copy of the entry to add if needed
	if (copy)
		entry = new ArchiveEntry(*entry);

	// Add the entry
	dir->addEntry(entry, position);

	// Update variables etc
	setModified(true);
	entry->state_ = ArchiveEntry::State::New;

	// Announce
	MemChunk  mc;
	wxUIntPtr ptr = wxPtrToUInt(entry);
	mc.write(&position, sizeof(uint32_t));
	mc.write(&ptr, sizeof(wxUIntPtr));
	announce("entry_added", mc);

	// Create undo step
	if (UndoRedo::currentlyRecording())
		UndoRedo::currentManager()->recordUndoStep(new EntryCreateDeleteUS(true, entry));

	return entry;
}

// -----------------------------------------------------------------------------
// Creates a new entry with [name] and adds it to [dir] at [position].
// If [dir] is null it is added to the root dir.
// If [position] is out of bounds, it is added tothe end of the dir.
// Return false if the entry is invalid, true otherwise
// -----------------------------------------------------------------------------
ArchiveEntry* Archive::addNewEntry(const string& name, unsigned position, ArchiveTreeNode* dir)
{
	// Abort if read only
	if (read_only_)
		return nullptr;

	// Create the new entry
	auto entry = new ArchiveEntry(name);

	// Add it to the archive
	addEntry(entry, position, dir);

	// Return the newly created entry
	return entry;
}

// -----------------------------------------------------------------------------
// Creates a new entry with [name] and adds it to [namespace] within the archive
// -----------------------------------------------------------------------------
ArchiveEntry* Archive::addNewEntry(const string& name, const string& add_namespace)
{
	// Abort if read only
	if (read_only_)
		return nullptr;

	// Create the new entry
	auto entry = new ArchiveEntry(name);

	// Add it to the archive
	addEntry(entry, add_namespace);

	// Return the newly created entry
	return entry;
}

// -----------------------------------------------------------------------------
// Removes [entry] from the archive.
// If [delete_entry] is true, the entry will also be deleted.
// Returns true if the removal succeeded
// -----------------------------------------------------------------------------
bool Archive::removeEntry(ArchiveEntry* entry)
{
	// Abort if read only
	if (read_only_)
		return false;

	// Check entry
	if (!checkEntry(entry))
		return false;

	// Check if entry is locked
	if (entry->isLocked())
		return false;

	// Get its directory
	auto dir = entry->parentDir();

	// Error if entry has no parent directory
	if (!dir)
		return false;

	// Create undo step
	if (UndoRedo::currentlyRecording())
		UndoRedo::currentManager()->recordUndoStep(new EntryCreateDeleteUS(false, entry));

	// Get the entry index
	int index = dir->entryIndex(entry);

	// Announce (before actually removing in case entry is still needed)
	MemChunk  mc;
	wxUIntPtr ptr = wxPtrToUInt(entry);
	mc.write(&index, sizeof(int));
	mc.write(&ptr, sizeof(wxUIntPtr));
	announce("entry_removing", mc);

	// Remove it from its directory
	bool ok = dir->removeEntry(index);

	// If it was removed ok
	if (ok)
	{
		// Announce removed
		announce("entry_removed", mc);

		// Update variables etc
		setModified(true);
	}

	return ok;
}

// -----------------------------------------------------------------------------
// Swaps the entries at [index1] and [index2] in [dir].
// If [dir] is not specified, the root dir is used.
// Returns true if the swap succeeded, false otherwise
// -----------------------------------------------------------------------------
bool Archive::swapEntries(unsigned index1, unsigned index2, ArchiveTreeNode* dir)
{
	// Get directory
	if (!dir)
		dir = &dir_root_;

	// Check if either entry is locked
	if (dir->entryAt(index1)->isLocked() || dir->entryAt(index2)->isLocked())
		return false;

	// Create undo step
	if (UndoRedo::currentlyRecording())
		UndoRedo::currentManager()->recordUndoStep(new EntrySwapUS(dir, index1, index2));

	// Do swap
	if (dir->swapEntries(index1, index2))
	{
		// Announce the swap
		announce("entries_swapped");

		// Set modified
		setModified(true);

		return true;
	}
	else
		return false;
}

// -----------------------------------------------------------------------------
// Swaps [entry1] and [entry2].
// Returns false if either entry is invalid or if both entries are not in the
// same directory, true otherwise
// -----------------------------------------------------------------------------
bool Archive::swapEntries(ArchiveEntry* entry1, ArchiveEntry* entry2)
{
	// Abort if read only
	if (read_only_)
		return false;

	// Check both entries
	if (!checkEntry(entry1) || !checkEntry(entry2))
		return false;

	// Check neither entry is locked
	if (entry1->isLocked() || entry2->isLocked())
		return false;

	// Get their directory
	auto dir = entry1->parentDir();

	// Error if no dir
	if (!dir)
		return false;

	// Check they are both in the same directory
	if (entry2->parentDir() != dir)
	{
		Log::error("Can't swap two entries in different directories");
		return false;
	}

	// Get entry indices
	int i1 = dir->entryIndex(entry1);
	int i2 = dir->entryIndex(entry2);

	// Check indices
	if (i1 < 0 || i2 < 0)
		return false;

	// Create undo step
	if (UndoRedo::currentlyRecording())
		UndoRedo::currentManager()->recordUndoStep(new EntrySwapUS(dir, i1, i2));

	// Swap entries
	dir->swapEntries(i1, i2);

	// Announce the swap
	announce("entries_swapped");

	// Set modified
	setModified(true);

	// Return success
	return true;
}

// -----------------------------------------------------------------------------
// Moves [entry] to [position] in [dir].
// If [dir] is null, the root dir is used.
// Returns false if the entry was invalid, true otherwise
// -----------------------------------------------------------------------------
bool Archive::moveEntry(ArchiveEntry* entry, unsigned position, ArchiveTreeNode* dir)
{
	// Abort if read only
	if (read_only_)
		return false;

	// Check the entry
	if (!checkEntry(entry))
		return false;

	// Check if the entry is locked
	if (entry->isLocked())
		return false;

	// Get the entry's current directory
	auto cdir = entry->parentDir();

	// Error if no dir
	if (!cdir)
		return false;

	// If no destination dir specified, use root
	if (!dir)
		dir = &dir_root_;

	// Remove the entry from its current dir
	auto sptr = dir->sharedEntryAt(dir->entryIndex(entry)); // Get a shared pointer so it isn't deleted
	removeEntry(entry);

	// Add it to the destination dir
	addEntry(entry, position, dir);

	// Set modified
	setModified(true);

	// Return success
	return true;
}

// -----------------------------------------------------------------------------
// Renames [entry] with [name].
// Returns false if the entry was invalid, true otherwise
// -----------------------------------------------------------------------------
bool Archive::renameEntry(ArchiveEntry* entry, const string& name)
{
	// Abort if read only
	if (read_only_)
		return false;

	// Check entry
	if (!checkEntry(entry))
		return false;

	// Check if entry is locked
	if (entry->isLocked())
		return false;

	// Check for directory
	if (entry->type() == EntryType::folderType())
		return renameDir(dir(entry->path(true)), name);

	// Announce (before actually renaming in case old name is still needed)
	MemChunk  mc;
	int       index = entryIndex(entry);
	wxUIntPtr ptr   = wxPtrToUInt(entry);
	mc.write(&index, sizeof(int));
	mc.write(&ptr, sizeof(wxUIntPtr));
	announce("entry_renaming", mc);

	// Create undo step
	if (UndoRedo::currentlyRecording())
		UndoRedo::currentManager()->recordUndoStep(new EntryRenameUS(entry, name));

	// Rename the entry
	entry->rename(name);

	return true;
}

// -----------------------------------------------------------------------------
// Imports all files (including subdirectories) from [directory] into the
// archive
// -----------------------------------------------------------------------------
bool Archive::importDir(const string& directory)
{
	// Get a list of all files in the directory
	wxArrayString files;
	wxDir::GetAllFiles(directory, &files);

	// Go through files
	for (const auto& file : files)
	{
		string name = file;
		name.Replace(directory, "", false); // Remove directory from entry name

		// Split filename into dir+name
		wxFileName fn(name);
		string     ename = fn.GetFullName();
		string     edir  = fn.GetPath();

		// Remove beginning \ or / from dir
		if (edir.StartsWith("\\") || edir.StartsWith("/"))
			edir.Remove(0, 1);

		// Add the entry
		auto dir   = createDir(edir);
		auto entry = addNewEntry(ename, dir->numEntries() + 1, dir);

		// Load data
		entry->importFile(file);

		// Set unmodified
		entry->setState(ArchiveEntry::State::Unmodified);
		dir->dirEntry()->setState(ArchiveEntry::State::Unmodified);
	}

	return true;
}

// -----------------------------------------------------------------------------
// Reverts [entry] to the data it contained at the last time the archive was
// saved.
// Returns false if entry was invalid, true otherwise
// -----------------------------------------------------------------------------
bool Archive::revertEntry(ArchiveEntry* entry)
{
	// Check entry
	if (!checkEntry(entry))
		return false;

	// Check if entry is locked
	if (entry->isLocked())
		return false;

	// No point if entry is unmodified or newly created
	if (entry->state() != ArchiveEntry::State::Modified)
		return true;

	// Reload entry data from the archive on disk
	entry->setState(ArchiveEntry::State::Unmodified);
	entry->unloadData();
	if (loadEntryData(entry))
	{
		EntryType::detectEntryType(entry);
		return true;
	}
	else
		return false;
}

// -----------------------------------------------------------------------------
// Returns the namespace of the entry at [index] within [dir]
// -----------------------------------------------------------------------------
string Archive::detectNamespace(size_t index, ArchiveTreeNode* dir)
{
	if (dir && index < dir->numEntries())
		return detectNamespace(dir->entryAt(index));

	return "global";
}

// -----------------------------------------------------------------------------
// Returns the namespace that [entry] is within
// -----------------------------------------------------------------------------
string Archive::detectNamespace(ArchiveEntry* entry)
{
	// Check entry
	if (!checkEntry(entry))
		return "global";

	// If the entry is in the root dir, it's in the global namespace
	if (entry->parentDir() == &dir_root_)
		return "global";

	// Get the entry's *first* parent directory after root (ie <root>/namespace/)
	auto dir = entry->parentDir();
	while (dir && dir->parent() != &dir_root_)
		dir = (ArchiveTreeNode*)dir->parent();

	// Namespace is the directory's name (in lowercase)
	if (dir)
		return dir->name().Lower();
	else
		return "global"; // Error, just return global
}

// -----------------------------------------------------------------------------
// Returns the first entry matching the search criteria in [options], or null if
// no matching entry was found
// -----------------------------------------------------------------------------
ArchiveEntry* Archive::findFirst(SearchOptions& options)
{
	// Init search variables
	auto dir = options.dir;
	if (!dir)
		dir = &dir_root_;
	options.match_name.MakeLower(); // Force case-insensitive

	// Begin search

	// Search entries
	for (unsigned a = 0; a < dir->numEntries(); a++)
	{
		auto entry = dir->entryAt(a);

		// Check type
		if (options.match_type)
		{
			if (entry->type() == EntryType::unknownType())
			{
				if (!options.match_type->isThisType(entry))
					continue;
			}
			else if (options.match_type != entry->type())
				continue;
		}

		// Check name
		if (!options.match_name.IsEmpty())
		{
			// Cut extension if ignoring
			wxFileName fn(entry->name());
			if (options.ignore_ext)
			{
				if (!options.match_name.Matches(fn.GetName().MakeLower()))
					continue;
			}
			else if (!options.match_name.Matches(fn.GetFullName().MakeLower()))
				continue;
		}

		// Check namespace
		if (!options.match_namespace.IsEmpty())
		{
			if (!(S_CMPNOCASE(detectNamespace(entry), options.match_namespace)))
				continue;
		}

		// Entry passed all checks so far, so we found a match
		return entry;
	}

	// Search subdirectories (if needed)
	if (options.search_subdirs)
	{
		for (unsigned a = 0; a < dir->nChildren(); a++)
		{
			auto opt   = options;
			opt.dir    = (ArchiveTreeNode*)dir->child(a);
			auto match = findFirst(opt);

			// If a match was found in this subdir, return it
			if (match)
				return match;
		}
	}

	// No matches found
	return nullptr;
}

// -----------------------------------------------------------------------------
// Returns the last entry matching the search criteria in [options], or null if
// no matching entry was found
// -----------------------------------------------------------------------------
ArchiveEntry* Archive::findLast(SearchOptions& options)
{
	// Init search variables
	auto dir = options.dir;
	if (!dir)
		dir = &dir_root_;
	options.match_name.MakeLower(); // Force case-insensitive

	// Begin search

	// Search subdirectories (if needed) (bottom-up)
	if (options.search_subdirs)
	{
		for (int a = dir->nChildren() - 1; a >= 0; a--)
		{
			auto opt   = options;
			opt.dir    = (ArchiveTreeNode*)dir->child(a);
			auto match = findLast(opt);

			// If a match was found in this subdir, return it
			if (match)
				return match;
		}
	}

	// Search entries (bottom-up)
	for (int a = dir->numEntries() - 1; a >= 0; a--)
	{
		auto entry = dir->entryAt(a);

		// Check type
		if (options.match_type)
		{
			if (entry->type() == EntryType::unknownType())
			{
				if (!options.match_type->isThisType(entry))
					continue;
			}
			else if (options.match_type != entry->type())
				continue;
		}

		// Check name
		if (!options.match_name.IsEmpty())
		{
			// Cut extension if ignoring
			wxFileName fn(entry->name());
			if (options.ignore_ext)
			{
				if (!options.match_name.Matches(fn.GetName().MakeLower()))
					continue;
			}
			else if (!options.match_name.Matches(fn.GetFullName().MakeLower()))
				continue;
		}

		// Check namespace
		if (!options.match_namespace.IsEmpty())
		{
			if (!(S_CMPNOCASE(detectNamespace(entry), options.match_namespace)))
				continue;
		}

		// Entry passed all checks so far, so we found a match
		return entry;
	}

	// No matches found
	return nullptr;
}

// -----------------------------------------------------------------------------
// Returns a list of entries matching the search criteria in [options]
// -----------------------------------------------------------------------------
vector<ArchiveEntry*> Archive::findAll(SearchOptions& options)
{
	// Init search variables
	auto dir = options.dir;
	if (!dir)
		dir = &dir_root_;
	vector<ArchiveEntry*> ret;
	options.match_name.MakeLower(); // Force case-insensitive

	// Begin search

	// Search entries
	for (unsigned a = 0; a < dir->numEntries(); a++)
	{
		auto entry = dir->entryAt(a);

		// Check type
		if (options.match_type)
		{
			if (entry->type() == EntryType::unknownType())
			{
				if (!options.match_type->isThisType(entry))
					continue;
			}
			else if (options.match_type != entry->type())
				continue;
		}

		// Check name
		if (!options.match_name.IsEmpty())
		{
			// Cut extension if ignoring
			wxFileName fn(entry->name());
			if (options.ignore_ext)
			{
				if (!fn.GetName().MakeLower().Matches(options.match_name))
					continue;
			}
			else if (!fn.GetFullName().MakeLower().Matches(options.match_name))
				continue;
		}

		// Check namespace
		if (!options.match_namespace.IsEmpty())
		{
			if (!(S_CMPNOCASE(detectNamespace(entry), options.match_namespace)))
				continue;
		}

		// Entry passed all checks so far, so we found a match
		ret.push_back(entry);
	}

	// Search subdirectories (if needed)
	if (options.search_subdirs)
	{
		for (unsigned a = 0; a < dir->nChildren(); a++)
		{
			auto opt = options;
			opt.dir  = (ArchiveTreeNode*)dir->child(a);

			// Add any matches to the list
			auto vec = findAll(opt);
			ret.insert(ret.end(), vec.begin(), vec.end());
		}
	}

	// Return matches
	return ret;
}

// -----------------------------------------------------------------------------
// Returns a list of modified entries, and set archive to unmodified status if
// the list is empty
// -----------------------------------------------------------------------------
vector<ArchiveEntry*> Archive::findModifiedEntries(ArchiveTreeNode* dir)
{
	// Init search variables
	if (dir == nullptr)
		dir = &dir_root_;
	vector<ArchiveEntry*> ret;

	// Search entries
	for (unsigned a = 0; a < dir->numEntries(); a++)
	{
		auto entry = dir->entryAt(a);

		// Add new and modified entries
		if (entry->state() != ArchiveEntry::State::Unmodified)
			ret.push_back(entry);
	}

	// Search subdirectories
	for (unsigned a = 0; a < dir->nChildren(); a++)
	{
		auto vec = findModifiedEntries((ArchiveTreeNode*)dir->child(a));
		ret.insert(ret.end(), vec.begin(), vec.end());
	}

	// If there aren't actually any, set archive to be unmodified
	if (ret.empty())
		setModified(false);

	// Return matches
	return ret;
}


// -----------------------------------------------------------------------------
//
// Archive Class Static Functions
//
// -----------------------------------------------------------------------------


// -----------------------------------------------------------------------------
// Reads archive formats configuration file from [mc]
// -----------------------------------------------------------------------------
bool Archive::loadFormats(MemChunk& mc)
{
	Parser parser;
	if (!parser.parseText(mc))
		return false;

	auto root         = parser.parseTreeRoot();
	auto formats_node = root->child("archive_formats");
	for (unsigned a = 0; a < formats_node->nChildren(); a++)
	{
		auto          fmt_desc = (ParseTreeNode*)formats_node->child(a);
		ArchiveFormat fmt{ fmt_desc->name() };

		for (unsigned p = 0; p < fmt_desc->nChildren(); p++)
		{
			auto prop = (ParseTreeNode*)fmt_desc->child(p);

			// Format name
			if (S_CMPNOCASE(prop->name(), "name"))
				fmt.name = prop->stringValue();

			// Supports dirs
			else if (S_CMPNOCASE(prop->name(), "supports_dirs"))
				fmt.supports_dirs = prop->boolValue();

			// Entry names have extensions
			else if (S_CMPNOCASE(prop->name(), "names_extensions"))
				fmt.names_extensions = prop->boolValue();

			// Max entry name length
			else if (S_CMPNOCASE(prop->name(), "max_name_length"))
				fmt.max_name_length = prop->intValue();

			// Entry format (id)
			else if (S_CMPNOCASE(prop->name(), "entry_format"))
				fmt.entry_format = prop->stringValue();

			// Extensions
			else if (S_CMPNOCASE(prop->name(), "extensions"))
			{
				for (unsigned e = 0; e < prop->nChildren(); e++)
				{
					auto ext = (ParseTreeNode*)prop->child(e);
					fmt.extensions.emplace_back(ext->name(), ext->stringValue());
				}
			}
		}

		Log::info(3, S_FMT("Read archive format %s: \"%s\"", fmt.id, fmt.name));
		if (fmt.supports_dirs)
			Log::info(3, "  Supports folders");
		if (fmt.names_extensions)
			Log::info(3, "  Entry names have extensions");
		if (fmt.max_name_length >= 0)
			Log::info(3, S_FMT("  Max entry name length: %d", fmt.max_name_length));
		for (auto ext : fmt.extensions)
			Log::info(3, S_FMT("  Extension \"%s\" = \"%s\"", ext.first, ext.second));

		formats.push_back(fmt);
	}

	// Add builtin 'folder' format
	ArchiveFormat fmt_folder("folder");
	fmt_folder.name             = "Folder";
	fmt_folder.names_extensions = true;
	fmt_folder.supports_dirs    = true;
	formats.push_back(fmt_folder);

	return true;
}


// -----------------------------------------------------------------------------
//
// TreelessArchive Class Functions
//
// -----------------------------------------------------------------------------


// -----------------------------------------------------------------------------
// Treeless version of Archive::paste.
// Pastes all entries in [tree] and its subdirectories straight into the root
// dir at [position]
// -----------------------------------------------------------------------------
bool TreelessArchive::paste(ArchiveTreeNode* tree, unsigned position, ArchiveTreeNode* base)
{
	// Check tree was given to paste
	if (!tree)
		return false;

	// Paste root entries only
	for (unsigned a = 0; a < tree->numEntries(); a++)
	{
		// Add entry to archive
		addEntry(tree->entryAt(a), position, nullptr, true);

		// Update [position] if needed
		if (position < 0xFFFFFFFF)
			position++;
	}

	// Go through paste tree subdirs and paste their entries recursively
	for (unsigned a = 0; a < tree->nChildren(); a++)
	{
		auto dir = (ArchiveTreeNode*)tree->child(a);
		paste(dir, position);
	}

	// Set modified
	setModified(true);

	return true;
}<|MERGE_RESOLUTION|>--- conflicted
+++ resolved
@@ -881,11 +881,7 @@
 		return false;
 
 	// Rename the directory if needed
-<<<<<<< HEAD
-	if (!(S_CMPNOCASE(dir->name(), new_name)))
-=======
-	if (!(S_CMP(dir->getName(), new_name)))
->>>>>>> 2148841c
+	if (!(S_CMP(dir->name(), new_name)))
 	{
 		if (UndoRedo::currentlyRecording())
 			UndoRedo::currentManager()->recordUndoStep(new DirRenameUS(dir, new_name));
