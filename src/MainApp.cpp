/*******************************************************************
 * SLADE - It's a Doom Editor
 * Copyright (C) 2008-2014 Simon Judd
 *
 * Email:       sirjuddington@gmail.com
 * Web:         http://slade.mancubus.net
 * Filename:    MainApp.cpp
 * Description: MainApp class functions.
 *
 * This program is free software; you can redistribute it and/or
 * modify it under the terms of the GNU General Public License
 * as published by the Free Software Foundation; either version 2
 * of the License, or (at your option) any later version.
 *
 * This program is distributed in the hope that it will be useful,
 * but WITHOUT ANY WARRANTY; without even the implied warranty of
 * MERCHANTABILITY or FITNESS FOR A PARTICULAR PURPOSE.  See the
 * GNU General Public License for more details.
 *
 * You should have received a copy of the GNU General Public License
 * along with this program; if not, write to the Free Software
 * Foundation, Inc., 51 Franklin Street, Fifth Floor, Boston, MA  02110-1301, USA.
 *******************************************************************/


/*******************************************************************
 * INCLUDES
 *******************************************************************/
#include "Main.h"
#include "WxStuff.h"
#include "MainApp.h"
#include "MainWindow.h"
#include "ArchiveManager.h"
#include "Tokenizer.h"
#include "Console.h"
#include "Icons.h"
#include "SplashWindow.h"
#include "EntryDataFormat.h"
#include "TextLanguage.h"
#include "TextStyle.h"
#include "ResourceManager.h"
#include "SIFormat.h"
#include "KeyBind.h"
#include "ColourConfiguration.h"
#include "Drawing.h"
#include "MapEditorWindow.h"
#include "GameConfiguration.h"
#include "NodeBuilders.h"
#include "Lua.h"
#include "Dialogs/SetupWizard/SetupWizardDialog.h"
#include "Executables.h"
#include "Misc.h"
#include "VersionCheck.h"
#include "dumb/dumb.h"
#include <wx/image.h>
#include <wx/stdpaths.h>
#include <wx/ffile.h>
#include <wx/stackwalk.h>
#include <wx/dir.h>
#include <wx/sysopt.h>
#include <wx/filename.h>
#include <wx/protocol/http.h>

#undef BOOL
#include <FreeImage.h>

#ifdef UPDATEREVISION
#include "gitinfo.h"
#endif


/*******************************************************************
 * VARIABLES
 *******************************************************************/
namespace Global
{
	string error = "";

<<<<<<< HEAD
	int beta_num = 1;
	int version_num = 3110;
	string version = "3.1.1 Beta 1"
=======
	int beta_num = 0;
	int version_num = 3105;
	string version = "3.1.0.5";
	
>>>>>>> a3343d7a
#ifdef GIT_DESCRIPTION
	string sc_rev = GIT_DESCRIPTION;
#else
	string sc_rev = "";
#endif

	int log_verbosity = 1;

#ifdef DEBUG
	bool debug = true;
#else
	bool debug = false;
#endif

	double ppi_scale = 1.0;
	int win_version_major = 0;
	int win_version_minor = 0;
}

string	dir_data = "";
string	dir_user = "";
string	dir_app = "";
bool	exiting = false;
string	current_action = "";
bool	update_check_message_box = false;
CVAR(String, dir_last, "", CVAR_SAVE)
CVAR(Int, log_verbosity, 1, CVAR_SAVE)
CVAR(Int, temp_location, 0, CVAR_SAVE)
CVAR(String, temp_location_custom, "", CVAR_SAVE)
CVAR(Bool, setup_wizard_run, false, CVAR_SAVE)
CVAR(Bool, update_check, true, CVAR_SAVE)
CVAR(Bool, update_check_beta, false, CVAR_SAVE)


/*******************************************************************
 * EXTERNAL VARIABLES
 *******************************************************************/
EXTERN_CVAR(Bool, map_show_selection_numbers)
EXTERN_CVAR(Bool, script_show_language_list)


/*******************************************************************
 * CLASSES
 *******************************************************************/

/* SLADEStackTrace class
 * Extension of the wxStackWalker class that formats stack trace
 * information to a multi-line string, that can be retrieved via
 * getTraceString(). wxStackWalker is currently unimplemented on mac,
 * so unfortunately it has to be disabled there
 *******************************************************************/
#ifndef __APPLE__
class SLADEStackTrace : public wxStackWalker
{
private:
	string	stack_trace;

public:
	SLADEStackTrace()
	{
		stack_trace = "Stack Trace:\n";
	}

	~SLADEStackTrace() {}

	string getTraceString()
	{
		return stack_trace;
	}

	void OnStackFrame(const wxStackFrame& frame)
	{
		string location = "[unknown location] ";
		if (frame.HasSourceLocation())
			location = S_FMT("(%s:%d) ", frame.GetFileName(), frame.GetLine());

		wxUIntPtr address = wxPtrToUInt(frame.GetAddress());
		string func_name = frame.GetName();
		if (func_name.IsEmpty())
			func_name = S_FMT("[unknown:%d]", address);

		stack_trace.Append(S_FMT("%d: %s%s\n", frame.GetLevel(), location, func_name));
	}
};


/* SLADECrashDialog class
 * A simple dialog that displays a crash message and a scrollable,
 * multi-line textbox with a stack trace
 *******************************************************************/
class SLADECrashDialog : public wxDialog
{
private:
	wxTextCtrl*	text_stack;

public:
	SLADECrashDialog(SLADEStackTrace& st) : wxDialog(wxTheApp->GetTopWindow(), -1, "SLADE3 Application Crash")
	{
		// Setup sizer
		wxBoxSizer* sizer = new wxBoxSizer(wxVERTICAL);
		SetSizer(sizer);

		// Add general crash method
		string message = "SLADE3 has crashed unexpectedly. To help fix the problem that caused this crash,\nplease copy+paste the information from the window below to a text file, and email\nit to <sirjuddington@gmail.com> along with a description of what you were\ndoing at the time of the crash. Sorry for the inconvenience.";
		sizer->Add(new wxStaticText(this, -1, message), 0, wxALIGN_CENTER_HORIZONTAL|wxALL, 4);

		// Setup stack trace string
		string trace = S_FMT("Version: %s\n", Global::version);
		if (current_action.IsEmpty())
			trace += "No current action\n";
		else
			trace += S_FMT("Current action: %s", current_action);
		trace += "\n";
		trace += st.getTraceString();

		// Add stack trace text area
		text_stack = new wxTextCtrl(this, -1, wxEmptyString, wxDefaultPosition, wxDefaultSize, wxTE_MULTILINE|wxTE_READONLY|wxHSCROLL);
		text_stack->SetValue(trace);
		text_stack->SetFont(wxFont(8, wxFONTFAMILY_MODERN, wxFONTSTYLE_NORMAL, wxFONTWEIGHT_NORMAL));
		sizer->Add(text_stack, 1, wxEXPAND|wxALL, 4);

		// Dump stack trace to a file (just in case)
		wxFile file(appPath("slade3_crash.log", DIR_USER), wxFile::write);
		file.Write(trace);
		file.Close();

		// Add standard 'OK' button
		sizer->Add(CreateStdDialogButtonSizer(wxOK), 0, wxEXPAND|wxALL, 4);

		// Setup layout
		Layout();
		SetInitialSize(wxSize(500, 500));
	}

	~SLADECrashDialog() {}
};
#endif//__APPLE__

/*******************************************************************
 * FUNCTIONS
 *******************************************************************/

/* appPath
 * Prepends an application-related path to a filename,
 * DIR_DATA: SLADE application data directory (for SLADE.pk3)
 * DIR_USER: User configuration and resources directory
 * DIR_APP: Directory of the SLADE executable
 * DIR_TEMP: Temporary files directory
 *******************************************************************/
int temp_fail_count = 0;
string appPath(string filename, int dir)
{
	// Setup separator character
#ifdef WIN32
	string sep = "\\";
#else
	string sep = "/";
#endif

	if (dir == DIR_DATA)
		return dir_data + sep + filename;
	else if (dir == DIR_USER)
		return dir_user + sep + filename;
	else if (dir == DIR_APP)
		return dir_app + sep + filename;
	else if (dir == DIR_TEMP)
	{
		// Get temp path
		string dir_temp;
		if (temp_location == 0)
			dir_temp = wxStandardPaths::Get().GetTempDir().Append(sep).Append("SLADE3");
		else if (temp_location == 1)
			dir_temp = dir_temp = dir_app + sep + "temp";
		else
			dir_temp = temp_location_custom;

		// Create folder if necessary
		if (!wxDirExists(dir_temp) && temp_fail_count < 2)
		{
			if (!wxMkdir(dir_temp))
			{
				wxLogMessage("Unable to create temp directory \"%s\"", dir_temp);
				temp_fail_count++;
				return appPath(filename, dir);
			}
		}

		return dir_temp + sep + filename;
	}
	else
		return filename;
}


/*******************************************************************
 * SLADELOG CLASS FUNCTIONS
 *******************************************************************/

void SLADELog::DoLogText(const wxString& msg)
{
	if (!exiting)
		theConsole->logMessage(msg);
}


/*******************************************************************
 * FREEIMAGE ERROR HANDLER
 *******************************************************************/

/* FreeImageErrorHandler
 * Allows to catch FreeImage errors and log them to the console.
 *******************************************************************/
void FreeImageErrorHandler(FREE_IMAGE_FORMAT fif, const char* message)
{
	string error = "FreeImage: ";
	if (fif != FIF_UNKNOWN)
	{
		error += S_FMT("[%s] ", FreeImage_GetFormatFromFIF(fif));
	}
	error += message;

	LOG_MESSAGE(2, error);
}


/*******************************************************************
 * MAINAPP CLASS FUNCTIONS
 *******************************************************************/
IMPLEMENT_APP(MainApp)

/* MainApp::MainApp
 * MainApp class constructor
 *******************************************************************/
MainApp::MainApp()
{
	main_window = NULL;
	cur_id = 26000;
	action_invalid = NULL;
	init_ok = false;
}

/* MainApp::~MainApp
 * MainApp class destructor
 *******************************************************************/
MainApp::~MainApp()
{
}

/* MainApp::initDirectories
 * Checks for and creates necessary application directories. Returns
 * true if all directories existed and were created successfully if
 * needed, false otherwise
 *******************************************************************/
bool MainApp::initDirectories()
{
	// Setup separator character
#ifdef WIN32
	string sep = "\\";
#else
	string sep = "/";
#endif

	// Setup app dir
	dir_app = wxFileName(wxStandardPaths::Get().GetExecutablePath()).GetPath();

	// Check for portable install
	if (wxFileExists(appPath("portable", DIR_APP)))
	{
		// Setup portable user/data dirs
		dir_data = dir_app;
		dir_user = dir_app + sep + "config";
	}
	else
	{
		// Setup standard user/data dirs
		dir_user = wxStandardPaths::Get().GetUserDataDir();
		dir_data = wxStandardPaths::Get().GetDataDir();
	}

	// Create user dir if necessary
	if (!wxDirExists(dir_user))
	{
		if (!wxMkdir(dir_user))
		{
			wxMessageBox(S_FMT("Unable to create user directory \"%s\"", dir_user), "Error", wxICON_ERROR);
			return false;
		}
	}

	// Check data dir
	if (!wxDirExists(dir_data))
		dir_data = dir_app;	// Use app dir if data dir doesn't exist

	return true;
}

/* MainApp::initLogFile
 * Sets up the SLADE log file
 *******************************************************************/
void MainApp::initLogFile()
{
	// Set wxLog target(s)
	wxLog::SetActiveTarget(new SLADELog());
	FILE* log_file = fopen(CHR(appPath("slade3.log", DIR_USER)), "wt");
	new wxLogChain(new wxLogStderr(log_file));

	// Write logfile header
	string year = wxNow().Right(4);
	wxLogMessage("SLADE - It's a Doom Editor");
	wxLogMessage("Version %s", Global::version);
	if (Global::sc_rev != "") wxLogMessage("Git Revision %s", Global::sc_rev);
	wxLogMessage("Written by Simon Judd, 2008-%s", year);
#ifdef SFML_VERSION_MAJOR
	wxLogMessage("Compiled with wxWidgets %i.%i.%i and SFML %i.%i", wxMAJOR_VERSION, wxMINOR_VERSION, wxRELEASE_NUMBER, SFML_VERSION_MAJOR, SFML_VERSION_MINOR);
#else
	wxLogMessage("Compiled with wxWidgets %i.%i.%i", wxMAJOR_VERSION, wxMINOR_VERSION, wxRELEASE_NUMBER);
#endif
	wxLogMessage("--------------------------------");

	// Set up FreeImage to use our log:
	FreeImage_SetOutputMessage(FreeImageErrorHandler);
}

/* MainApp::initActions
 * Sets up all menu/toolbar actions
 *******************************************************************/
void MainApp::initActions()
{
	// MainWindow
	new SAction("main_exit", "E&xit", "exit", "Quit SLADE", "", 0, wxID_EXIT);
	new SAction("main_undo", "Undo", "undo", "Undo", "Ctrl+Z");
	new SAction("main_redo", "Redo", "redo", "Redo", "Ctrl+Y");
	new SAction("main_setbra", "Set &Base Resource Archive", "archive", "Set the Base Resource Archive, to act as the program 'IWAD'");
	new SAction("main_preferences", "&Preferences...", "settings", "Setup SLADE options and preferences", "", NORMAL, wxID_PREFERENCES);
	new SAction("main_showam", "&Archive Manager", "archive", "Toggle the Archive Manager window", "Ctrl+1");
	new SAction("main_showconsole", "&Console", "console", "Toggle the Console window", "Ctrl+2");
	new SAction("main_showundohistory", "&Undo History", "undo", "Toggle the Undo History window", "Ctrl+3");
	new SAction("main_onlinedocs", "Online &Documentation", "wiki", "View SLADE documentation online");
	new SAction("main_about", "&About", "logo", "Informaton about SLADE", "", 0, wxID_ABOUT);
	new SAction("main_updatecheck", "Check for Updates...", "", "Check online for updates");

	// ArchiveManagerPanel
	new SAction("aman_newwad", "New Wad Archive", "newarchive", "Create a new Doom Wad Archive", "Ctrl+Shift+W");
	new SAction("aman_newzip", "New Zip Archive", "newzip", "Create a new Zip Archive", "Ctrl+Shift+Z");
	new SAction("aman_newmap", "New Map", "mapeditor", "Create a new standalone map", "Ctrl+Shift+M");
	new SAction("aman_open", "&Open", "open", "Open an existing Archive", "Ctrl+O");
	new SAction("aman_opendir", "Open &Directory", "opendir", "Open a directory as an Archive");
	new SAction("aman_save", "&Save", "save", "Save the currently open Archive", "Ctrl+S");
	new SAction("aman_saveas", "Save &As", "saveas", "Save the currently open Archive to a new file", "Ctrl+Shift+S");
	new SAction("aman_saveall", "Save All", "saveall", "Save all open Archives");
	new SAction("aman_close", "&Close", "close", "Close the currently open Archive", "Ctrl+W");
	new SAction("aman_closeall", "Close All", "closeall", "Close all open Archives");
	new SAction("aman_recent_open", "Open", "open", "Open the selected Archive(s)");
	new SAction("aman_recent_remove", "Remove", "close", "Remove the selected Archive(s) from the recent list");
	new SAction("aman_bookmark_go", "Go To", "open", "Go to the selected bookmark");
	new SAction("aman_bookmark_remove", "Remove", "close", "Remove the selected bookmark(s) from the list");
	new SAction("aman_save_a", "&Save", "save", "Save the selected Archive", "Ctrl+S");
	new SAction("aman_saveas_a", "Save &As", "saveas", "Save the selected Archive to a new file", "Ctrl+Shift+S");
	new SAction("aman_close_a", "&Close", "close", "Close the selected Archive", "Ctrl+W");

	// Recent files
	new SAction("aman_recent1", "<insert recent file name>", "");
	new SAction("aman_recent2", "<insert recent file name>", "");
	new SAction("aman_recent3", "<insert recent file name>", "");
	new SAction("aman_recent4", "<insert recent file name>", "");
	new SAction("aman_recent5", "<insert recent file name>", "");
	new SAction("aman_recent6", "<insert recent file name>", "");
	new SAction("aman_recent7", "<insert recent file name>", "");
	new SAction("aman_recent8", "<insert recent file name>", "");
	new SAction("aman_recent9", "<insert recent file name>", "");
	new SAction("aman_recent10", "<insert recent file name>", "");
	new SAction("aman_recent11", "<insert recent file name>", "");
	new SAction("aman_recent12", "<insert recent file name>", "");
	new SAction("aman_recent13", "<insert recent file name>", "");
	new SAction("aman_recent14", "<insert recent file name>", "");
	new SAction("aman_recent15", "<insert recent file name>", "");
	new SAction("aman_recent16", "<insert recent file name>", "");
	new SAction("aman_recent17", "<insert recent file name>", "");
	new SAction("aman_recent18", "<insert recent file name>", "");
	new SAction("aman_recent19", "<insert recent file name>", "");
	new SAction("aman_recent20", "<insert recent file name>", "");

	// ArchivePanel
	new SAction("arch_newentry", "New Entry", "newentry", "Create a new empty entry");
	new SAction("arch_newpalette", "New PLAYPAL", "palette", "Create a new palette entry");
	new SAction("arch_newanimated", "New ANIMATED", "animation", "Create a new Boom ANIMATED entry");
	new SAction("arch_newswitches", "New SWITCHES", "switch", "Create a new Boom SWITCHES entry");
	new SAction("arch_newdir", "New Directory", "newfolder", "Create a new empty directory");
	new SAction("arch_importfiles", "&Import Files", "importfiles", "Import multiple files into the archive", "kb:el_import_files");
	new SAction("arch_buildarchive", "&Build Archive", "buildarchive", "Build archive from the current directory", "kb:el_build_archive");
	new SAction("arch_texeditor", "&Texture Editor", "texeditor", "Open the texture editor for the current archive");
	new SAction("arch_mapeditor", "&Map Editor", "mapeditor", "Open the map editor");
	new SAction("arch_clean_patches", "Remove Unused &Patches", "", "Remove any unused patches, and their associated entries");
	new SAction("arch_clean_textures", "Remove Unused &Textures", "", "Remove any unused textures");
	new SAction("arch_clean_flats", "Remove Unused &Flats", "", "Remove any unused flats");
	new SAction("arch_check_duplicates", "Check Duplicate Entry Names", "", "Checks the archive for any entries sharing the same name");
	new SAction("arch_check_duplicates2", "Check Duplicate Entry Content", "", "Checks the archive for any entries sharing the same data");
	new SAction("arch_clean_iwaddupes", "Remove Entries Duplicated from IWAD", "", "Remove entries that are exact duplicates of entries from the base resource archive");
	new SAction("arch_replace_maps", "Replace in Maps", "", "Tool to find and replace thing types, specials and textures in all maps");
	new SAction("arch_entry_rename", "Rename", "rename", "Rename the selected entries", "kb:el_rename");
	new SAction("arch_entry_rename_each", "Rename Each", "renameeach", "Rename separately all the selected entries");
	new SAction("arch_entry_delete", "Delete", "delete", "Delete the selected entries");
	new SAction("arch_entry_revert", "Revert", "revert", "Revert any modifications made to the selected entries since the last save");
	new SAction("arch_entry_cut", "Cut", "cut", "Cut the selected entries");
	new SAction("arch_entry_copy", "Copy", "copy", "Copy the selected entries");
	new SAction("arch_entry_paste", "Paste", "paste", "Paste the selected entries");
	new SAction("arch_entry_moveup", "Move Up", "up", "Move the selected entries up", "kb:el_move_up");
	new SAction("arch_entry_movedown", "Move Down", "down", "Move the selected entries down", "kb:el_move_down");
	new SAction("arch_entry_sort", "Sort", "down", "Sort the entries in the list");
	new SAction("arch_entry_import", "Import", "import", "Import a file to the selected entry", "kb:el_import");
	new SAction("arch_entry_export", "Export", "export", "Export the selected entries to files", "kb:el_export");
	new SAction("arch_entry_bookmark", "Bookmark", "bookmark", "Bookmark the current entry");
	new SAction("arch_entry_opentab", "Open in Tab", "open", "Open selected entries in separate tabs");
	new SAction("arch_entry_crc32", "Compute CRC-32 Checksum", "text", "Compute the CRC-32 checksums of the selected entries");
	new SAction("arch_bas_convertb", "Convert to SWANTBLS", "", "Convert any selected SWITCHES and ANIMATED entries to a single SWANTBLS entry");
	new SAction("arch_bas_convertz", "Convert to ANIMDEFS", "", "Convert any selected SWITCHES and ANIMATED entries to a single ANIMDEFS entry");
	new SAction("arch_swan_convert", "Compile to SWITCHES and ANIMATED", "", "Convert SWANTBLS entries into SWITCHES and ANIMATED entries");
	new SAction("arch_texturex_convertzd", "Convert to TEXTURES", "", "Convert any selected TEXTUREx entries to ZDoom TEXTURES format");
	new SAction("arch_view_text", "View as Text", "text", "Open the selected entry in the text editor, regardless of type");
	new SAction("arch_view_hex", "View as Hex", "data", "Open the selected entry in the hex editor, regardless of type");
	new SAction("arch_gfx_convert", "Convert to...", "convert", "Open the Gfx Conversion Dialog for any selected gfx entries");
	new SAction("arch_gfx_translate", "Colour Remap...", "remap", "Remap a range of colours in the selected gfx entries to another range (paletted gfx only)");
	new SAction("arch_gfx_colourise", "Colourise", "colourise", "Colourise the selected gfx entries");
	new SAction("arch_gfx_tint", "Tint", "tint", "Tint the selected gfx entries by a colour/amount");
	new SAction("arch_gfx_offsets", "Modify Gfx Offsets", "offset", "Mass-modify the offsets for any selected gfx entries");
	new SAction("arch_gfx_addptable", "Add to Patch Table", "pnames", "Add selected gfx entries to PNAMES");
	new SAction("arch_gfx_addtexturex", "Add to TEXTUREx", "texturex", "Create textures from selected gfx entries and add them to TEXTUREx");
	new SAction("arch_gfx_exportpng", "Export as PNG", "export", "Export selected gfx entries to PNG format files");
	new SAction("arch_gfx_pngopt", "Optimize PNG", "pngopt", "Optimize PNG entries");
	new SAction("arch_audio_convertwd", "Convert WAV to Doom Sound", "convert", "Convert any selected WAV format entries to Doom Sound format");
	new SAction("arch_audio_convertdw", "Convert Doom Sound to WAV", "convert", "Convert any selected Doom Sound format entries to WAV format");
	new SAction("arch_audio_convertmus", "Convert MUS to MIDI", "convert", "Convert any selected MUS format entries to MIDI format");
	new SAction("arch_scripts_compileacs", "Compile ACS", "compile", "Compile any selected text entries to ACS bytecode");
	new SAction("arch_scripts_compilehacs", "Compile ACS (Hexen bytecode)", "compile2", "Compile any selected text entries to Hexen-compatible ACS bytecode");
	new SAction("arch_map_opendb2", "Open Map in Doom Builder 2", "", "Open the selected map in Doom Builder 2");
	new SAction("arch_run", "Run Archive", "run", "Run the current archive", "Ctrl+Shift+R");

	// GfxEntryPanel
	new SAction("pgfx_mirror", "Mirror", "mirror", "Mirror the graphic horizontally");
	new SAction("pgfx_flip", "Flip", "flip", "Flip the graphic vertically");
	new SAction("pgfx_rotate", "Rotate", "rotate", "Rotate the graphic");
	new SAction("pgfx_translate", "Colour Remap", "remap", "Remap a range of colours in the graphic to another range (paletted gfx only)");
	new SAction("pgfx_colourise", "Colourise", "colourise", "Colourise the graphic");
	new SAction("pgfx_tint", "Tint", "tint", "Tint the graphic by a colour/amount");
	new SAction("pgfx_alph", "alPh Chunk", "", "Add/Remove alPh chunk to/from the PNG", "", SAction::CHECK);
	new SAction("pgfx_trns", "tRNS Chunk", "", "Add/Remove tRNS chunk to/from the PNG", "", SAction::CHECK);
	new SAction("pgfx_extract", "Extract All", "", "Extract all images in this entry to separate PNGs");
	new SAction("pgfx_crop", "Crop", "settings", "Crop the graphic");
	new SAction("pgfx_convert", "Convert to...", "convert", "Open the Gfx Conversion Dialog for the entry");
	new SAction("pgfx_pngopt", "Optimize PNG", "pngopt", "Optimize PNG entry");

	// ArchiveEntryList
	new SAction("aelt_sizecol", "Size", "", "Show the size column", "", SAction::CHECK);
	new SAction("aelt_typecol", "Type", "", "Show the type column", "", SAction::CHECK);
	new SAction("aelt_indexcol", "Index", "", "Show the index column", "", SAction::CHECK);
	new SAction("aelt_hrules", "Horizontal Rules", "", "Show horizontal rules between entries", "", SAction::CHECK);
	new SAction("aelt_vrules", "Vertical Rules", "", "Show vertical rules between columns", "", SAction::CHECK);
	new SAction("aelt_bgcolour", "Colour by Type", "", "Colour item background by entry type", "", SAction::CHECK);
	new SAction("aelt_bgalt", "Alternating Row Colour", "", "Show alternating row colours", "", SAction::CHECK);

	// TextureEditorPanel
	new SAction("txed_new", "New Texture", "tex_new", "Create a new, empty texture", "kb:txed_tex_new");
	new SAction("txed_delete", "Delete Texture", "tex_delete", "Deletes the selected texture(s) from the list", "kb:txed_tex_delete");
	new SAction("txed_new_patch", "New Texture from Patch", "tex_newpatch", "Create a new texture from an existing patch", "kb:txed_tex_new_patch");
	new SAction("txed_new_file", "New Texture from File", "tex_newfile", "Create a new texture from an image file", "kb:txed_tex_new_file");
	new SAction("txed_rename", "Rename Texture", "tex_rename", "Rename the selected texture(s)");
	new SAction("txed_rename_each", "Rename Each", "tex_renameeach", "Rename separately all the selected textures");
	new SAction("txed_export", "Export Texture", "tex_export", "Create standalone images from the selected texture(s)");
	new SAction("txed_extract", "Extract Texture", "tex_extract", "Export the selected texture(s) as PNG files");
	new SAction("txed_offsets", "Modify Offsets", "tex_offset", "Mass modify offsets in the selected texture(s)");
	new SAction("txed_up", "Move Up", "up", "Move the selected texture(s) up in the list", "kb:txed_tex_up");
	new SAction("txed_down", "Move Down", "down", "Move the selected texture(s) down in the list", "kb:txed_tex_down");
	new SAction("txed_sort", "Sort", "down", "Sort the textures in the list");
	new SAction("txed_copy", "Copy", "copy", "Copy the selected texture(s)", "Ctrl+C");
	new SAction("txed_cut", "Cut", "cut", "Cut the selected texture(s)", "Ctrl+X");
	new SAction("txed_paste", "Paste", "paste", "Paste the previously copied texture(s)", "Ctrl+V");
	new SAction("txed_patch_add", "Add Patch", "patch_add", "Add a patch to the texture", "kb:txed_patch_add");
	new SAction("txed_patch_remove", "Remove Selected Patch(es)", "patch_remove", "Remove selected patch(es) from the texture", "kb:txed_patch_delete");
	new SAction("txed_patch_replace", "Replace Selected Patch(es)", "patch_replace", "Replace selected patch(es) with a different patch", "kb:txed_patch_replace");
	new SAction("txed_patch_back", "Send Selected Patch(es) Back", "patch_back", "Send selected patch(es) toward the back", "kb:txed_patch_back");
	new SAction("txed_patch_forward", "Bring Selected Patch(es) Forward", "patch_forward", "Bring selected patch(es) toward the front", "kb:txed_patch_forward");
	new SAction("txed_patch_duplicate", "Duplicate Selected Patch(es)", "patch_duplicate", "Duplicate the selected patch(es)", "kb:txed_patch_duplicate");

	// AnimatedEntryPanel
	new SAction("anim_new", "New Animation", "animation_new", "Create a new, dummy animation");
	new SAction("anim_delete", "Delete Animation", "animation_delete", "Deletes the selected animation(s) from the list");
	new SAction("anim_up", "Move Up", "up", "Move the selected animation(s) up in the list");
	new SAction("anim_down", "Move Down", "down", "Move the selected animation(s) down in the list");

	// SwitchesEntryPanel
	new SAction("swch_new", "New Switch", "switch_new", "Create a new, dummy switch");
	new SAction("swch_delete", "Delete Switch", "switch_delete", "Deletes the selected switch(es) from the list");
	new SAction("swch_up", "Move Up", "up", "Move the selected switch(es) up in the list");
	new SAction("swch_down", "Move Down", "down", "Move the selected switch(es) down in the list");

	// PaletteEntryPanel
	new SAction("ppal_addcustom", "Add to Custom Palettes", "plus", "Add the current palette to the custom palettes list");
	new SAction("ppal_test", "Test Palette", "palette_test", "Temporarily add the current palette to the palette chooser");
	new SAction("ppal_exportas", "Export As...", "export", "Export the current palette to a file");
	new SAction("ppal_importfrom", "Import From...", "import", "Import data from a file in the current palette");
	new SAction("ppal_colourise", "Colourise", "palette_colourise", "Colourise the palette");
	new SAction("ppal_tint", "Tint", "palette_tint", "Tint the palette");
	new SAction("ppal_tweak", "Tweak", "palette_tweak", "Tweak the palette");
	new SAction("ppal_invert", "Invert", "palette_invert", "Invert the palette");
	new SAction("ppal_moveup", "Pull Ahead", "palette_pull", "Move this palette one rank towards the first");
	new SAction("ppal_movedown", "Push Back", "palette_push", "Move this palette one rank towards the last");
	new SAction("ppal_duplicate", "Duplicate", "palette_duplicate", "Create a copy of this palette at the end");
	new SAction("ppal_remove", "Remove", "palette_delete", "Erase this palette");
	new SAction("ppal_removeothers", "Remove Others", "palette_deleteothers", "Keep only this palette and erase all others");
	new SAction("ppal_report", "Write Report", "text", "Write an info report on this palette");
	new SAction("ppal_generate", "Generate Palettes", "palette", "Generate full range of palettes from the first");
	new SAction("ppal_colormap", "Generate Colormaps", "colormap", "Generate colormap lump from the first palette");

	// MapEntryPanel
	new SAction("pmap_open_text", "Edit Level Script", "text", "Open the map header as text (to edit fragglescript, etc.)");

	// DataEntryPanel
	new SAction("data_add_row", "Add Row", "plus", "Add a new row (after the currently selected row");
	new SAction("data_delete_row", "Delete Row(s)", "close", "Delete the currently selected row(s)");
	new SAction("data_cut_row", "Cut Row(s)", "cut", "Cut the currently selected row(s)", "Ctrl+X");
	new SAction("data_copy_row", "Copy Row(s)", "copy", "Copy the currently selected row(s)", "Ctrl+C");
	new SAction("data_paste_row", "Paste Row(s)", "paste", "Paste at the currently selected row", "Ctrl+V");
	new SAction("data_change_value", "Change Value...", "rename", "Change the value of the selected cell(s)");

	// Map Editor Window
	new SAction("mapw_save", "&Save Map Changes", "save", "Save any changes to the current map", "Ctrl+S");
	new SAction("mapw_saveas", "Save Map &As...", "saveas", "Save the map to a new wad archive", "Ctrl+Shift+S");
	new SAction("mapw_rename", "&Rename Map", "rename", "Rename the current map");
	new SAction("mapw_convert", "Con&vert Map...", "convert", "Convert the current map to a different format");
	new SAction("mapw_backup", "Restore Backup...", "undo", "Restore a previous backup of the current map");
	new SAction("mapw_undo", "Undo", "undo", "Undo", "Ctrl+Z");
	new SAction("mapw_redo", "Redo", "redo", "Redo", "Ctrl+Y");
	new SAction("mapw_setbra", "Set &Base Resource Archive", "archive", "Set the Base Resource Archive, to act as the program 'IWAD'");
	new SAction("mapw_preferences", "&Preferences...", "settings", "Setup SLADE options and preferences");
	int group_mode = SAction::newGroup();
	new SAction("mapw_mode_vertices", "Vertices Mode", "verts", "Change to vertices editing mode", "kb:me2d_mode_vertices", SAction::RADIO, -1, group_mode);
	new SAction("mapw_mode_lines", "Lines Mode", "lines", "Change to lines editing mode", "kb:me2d_mode_lines", SAction::RADIO, -1, group_mode);
	new SAction("mapw_mode_sectors", "Sectors Mode", "sectors", "Change to sectors editing mode", "kb:me2d_mode_sectors", SAction::RADIO, -1, group_mode);
	new SAction("mapw_mode_things", "Things Mode", "things", "Change to things editing mode", "kb:me2d_mode_things", SAction::RADIO, -1, group_mode);
	new SAction("mapw_mode_3d", "3d Mode", "3d", "Change to 3d editing mode", "kb:map_toggle_3d", SAction::RADIO, -1, group_mode);
	int group_flat_type = SAction::newGroup();
	new SAction("mapw_flat_none", "Wireframe", "flat_w", "Don't show flats (wireframe)", "", SAction::RADIO, -1, group_flat_type);
	new SAction("mapw_flat_untextured", "Untextured", "flat_u", "Show untextured flats", "", SAction::RADIO, -1, group_flat_type);
	new SAction("mapw_flat_textured", "Textured", "flat_t", "Show textured flats", "", SAction::RADIO, -1, group_flat_type);
	int group_sector_mode = SAction::newGroup();
	new SAction("mapw_sectormode_normal", "Normal (Both)", "sector_both", "Edit sector floors and ceilings", "", SAction::RADIO, -1, group_sector_mode);
	new SAction("mapw_sectormode_floor", "Floors", "sector_floor", "Edit sector floors", "", SAction::RADIO, -1, group_sector_mode);
	new SAction("mapw_sectormode_ceiling", "Ceilings", "sector_ceiling", "Edit sector ceilings", "", SAction::RADIO, -1, group_sector_mode);
	new SAction("mapw_showproperties", "&Item Properties", "properties", "Toggle the Item Properties window", "Ctrl+1");
	new SAction("mapw_showconsole", "&Console", "console", "Toggle the Console window", "Ctrl+2");
	new SAction("mapw_showundohistory", "&Undo History", "undo", "Toggle the Undo History window", "Ctrl+3");
	new SAction("mapw_showchecks", "Map Checks", "tick", "Toggle the Map Checks window", "Ctrl+4");
	new SAction("mapw_showscripteditor", "Script &Editor", "text", "Toggle the Script Editor window", "Ctrl+5");
	new SAction("mapw_run_map", "Run Map", "run", "Run the current map", "Ctrl+Shift+R");
	new SAction("mapw_draw_lines", "Draw Lines", "linedraw", "Begin line drawing", "kb:me2d_begin_linedraw");
	new SAction("mapw_draw_shape", "Draw Shape", "shapedraw", "Begin shape drawing", "kb:me2d_begin_shapedraw");
	new SAction("mapw_edit_objects", "Edit Object(s)", "objectedit", "Edit currently selected object(s)", "kb:me2d_begin_object_edit");
	new SAction("mapw_vertex_create", "Create Vertex Here", "", "Create a new vertex at the cursor position");
	new SAction("mapw_line_changetexture", "Change Texture", "", "Change the currently selected or hilighted line texture(s)", "kb:me2d_line_change_texture");
	new SAction("mapw_line_changespecial", "Change Special", "", "Change the currently selected or hilighted line special");
	new SAction("mapw_line_tagedit", "Edit Tagged", "", "Select sectors/things to tag to this line's special", "kb:me2d_line_tag_edit");
	new SAction("mapw_line_correctsectors", "Correct Sectors", "tick", "Correct line sector references");
	new SAction("mapw_line_flip", "Flip Line", "", "Flip the currently selected of hilighted line(s)", "kb:me2d_line_flip");
	new SAction("mapw_thing_changetype", "Change Type", "", "Change the currently selected or hilighted thing type(s)", "kb:me2d_thing_change_type");
	new SAction("mapw_thing_create", "Create Thing Here", "", "Create a new thing at the cursor position");
	new SAction("mapw_sector_create", "Create Sector Here", "", "Create a sector at the cursor position");
	new SAction("mapw_sector_changetexture", "Change Texture", "", "Change the currently selected or hilighted sector texture(s)", "kb:me2d_sector_change_texture");
	new SAction("mapw_sector_changespecial", "Change Special", "", "Change the currently selected or hilighted sector special(s)");
	new SAction("mapw_sector_join", "Merge Sectors", "", "Join the currently selected sectors together, removing unneeded lines", "kb:me2d_sector_join");
	new SAction("mapw_sector_join_keep", "Join Sectors", "", "Join the currently selected sectors together, keeping all lines", "kb:me2d_sector_join_keep");
	new SAction("mapw_item_properties", "Properties", "properties", "Edit the currently selected item's properties");
	new SAction("mapw_camera_set", "Move 3d Camera Here", "", "Set the current position of the 3d mode camera to the cursor position");
	new SAction("mapw_clear_selection", "Clear Selection", "", "Clear the current selection, if any", "kb:me2d_clear_selection");
	new SAction("mapw_show_fullmap", "Show Full Map", "", "Zooms out so that the full map is visible", "kb:me2d_show_all");
	new SAction("mapw_show_item", "Show Item...", "", "Zoom and scroll to show a map item");
	new SAction("mapw_toggle_selection_numbers", "Show Selection Numbers", "", "Show/hide selection numbers", "kb:me2d_toggle_selection_numbers", SAction::CHECK);
	new SAction("mapw_mirror_y", "Mirror Vertically", "flip", "Mirror the selected objects vertically", "kb:me2d_mirror_y");
	new SAction("mapw_mirror_x", "Mirror Horizontally", "mirror", "Mirror the selected objects horizontally", "kb:me2d_mirror_x");

	// Script editor
	new SAction("mapw_script_save", "Save", "save", "Save changes to scripts");
	new SAction("mapw_script_compile", "Compile", "compile", "Compile scripts");
	new SAction("mapw_script_jumpto", "Jump To...", "up", "Jump to a specific script/function");
	new SAction("mapw_script_togglelanguage", "Show Language List", "properties", "Show/Hide the language list", "", SAction::CHECK);


	// Init checked actions
	getAction("mapw_toggle_selection_numbers")->toggled = map_show_selection_numbers;
	getAction("mapw_script_togglelanguage")->toggled = script_show_language_list;
}

/* MainApp::OnInit
 * Application initialization, run when program is started
 *******************************************************************/
bool MainApp::OnInit()
{
	// Set locale to C so that the tokenizer will work properly
	// even in locales where the decimal separator is a comma.
	setlocale(LC_ALL, "C");

	// Init global variables
	Global::error = "";
	ArchiveManager::getInstance();
	init_ok = false;

	// Init variables
	action_invalid = new SAction("invalid", "Invalid Action", "", "Something's gone wrong here");

	// Setup system options
	wxSystemOptions::SetOption("mac.listctrl.always_use_generic", 1);

	// Set application name (for wx directory stuff)
#ifdef __WINDOWS__
	wxApp::SetAppName("SLADE3");
#else
	wxApp::SetAppName("slade3");
#endif

	// Handle exceptions using wxDebug stuff, but only in release mode
#ifdef NDEBUG
	wxHandleFatalExceptions(true);
#endif

	// Init application directories
	if (!initDirectories())
		return false;

	// Load image handlers
	wxInitAllImageHandlers();

	// Init logfile
	initLogFile();

	// Get Windows version
#ifdef __WXMSW__
	wxGetOsVersion(&Global::win_version_major, &Global::win_version_minor);
	LOG_MESSAGE(0, "Windows Version: %d.%d", Global::win_version_major, Global::win_version_minor);
#endif

	// Init keybinds
	KeyBind::initBinds();

	// Load configuration file
	wxLogMessage("Loading configuration");
	readConfigFile();
	Global::log_verbosity = log_verbosity;

	// Check that SLADE.pk3 can be found
	wxLogMessage("Loading resources");
	theArchiveManager->init();
	if (!theArchiveManager->resArchiveOK())
	{
		wxMessageBox("Unable to find slade.pk3, make sure it exists in the same directory as the SLADE executable", "Error", wxICON_ERROR);
		return false;
	}

	// Init lua
	Lua::init();

	// Calculate scaling factor (from system ppi)
	wxMemoryDC dc;
	Global::ppi_scale = (double)(dc.GetPPI().x) / 96.0;

	// Show splash screen
	theSplashWindow->init();
	theSplashWindow->show("Starting up...");

	// Init SImage formats
	SIFormat::initFormats();

	// Load program icons
	wxLogMessage("Loading icons");
	Icons::loadIcons();

	// Load program fonts
	Drawing::initFonts();

	// Load entry types
	wxLogMessage("Loading entry types");
	EntryDataFormat::initBuiltinFormats();
	EntryType::loadEntryTypes();

	// Load text languages
	wxLogMessage("Loading text languages");
	TextLanguage::loadLanguages();

	// Init text stylesets
	wxLogMessage("Loading text style sets");
	StyleSet::loadResourceStyles();
	StyleSet::loadCustomStyles();

	// Init colour configuration
	wxLogMessage("Loading colour configuration");
	ColourConfiguration::init();

	// Init nodebuilders
	NodeBuilders::init();

	// Init game executables
	Executables::init();

	// Init actions
	initActions();
	theMainWindow;

	// Init base resource
	wxLogMessage("Loading base resource");
	theArchiveManager->initBaseResource();
	wxLogMessage("Base resource loaded");

	// Show the main window
	theMainWindow->Show(true);
	SetTopWindow(theMainWindow);
	theSplashWindow->SetParent(theMainWindow);
	theSplashWindow->CentreOnParent();

	// Open any archives on the command line
	// argv[0] is normally the executable itself (i.e. Slade.exe)
	// and opening it as an archive should not be attempted...
	for (int a = 1; a < argc; a++)
	{
		string arg = argv[a];
		theArchiveManager->openArchive(arg);
	}

	// Hide splash screen
	theSplashWindow->hide();

	init_ok = true;
	wxLogMessage("SLADE Initialisation OK");

	// Init game configuration
	theGameConfiguration->init();

	// Show Setup Wizard if needed
	if (!setup_wizard_run)
	{
		SetupWizardDialog dlg(theMainWindow);
		dlg.ShowModal();
		setup_wizard_run = true;
	}

	// Check for updates
#ifdef __WXMSW__
	wxHTTP::Initialize();
	if (update_check)
		checkForUpdates(false);
#endif

	// Bind events
	Bind(wxEVT_MENU, &MainApp::onMenu, this);
	Bind(wxEVT_COMMAND_VERSIONCHECK_COMPLETED, &MainApp::onVersionCheckCompleted, this);

	return true;
}

/* MainApp::OnExit
 * Application shutdown, run when program is closed
 *******************************************************************/
int MainApp::OnExit()
{
	exiting = true;

	// Save configuration
	saveConfigFile();

	// Save text style configuration
	StyleSet::saveCurrent();

	// Save colour configuration
	MemChunk ccfg;
	ColourConfiguration::writeConfiguration(ccfg);
	ccfg.exportFile(appPath("colours.cfg", DIR_USER));

	// Save game exes
	wxFile f;
	f.Open(appPath("executables.cfg", DIR_USER), wxFile::write);
	f.Write(Executables::writeExecutables());
	f.Close();

	// Close the map editor if it's open
	MapEditorWindow::deleteInstance();

	// Close all open archives
	theArchiveManager->closeAll();

	// Clean up
	EntryType::cleanupEntryTypes();
	ArchiveManager::deleteInstance();
	Console::deleteInstance();
	SplashWindow::deleteInstance();

	// Clear temp folder
	wxDir temp;
	temp.Open(appPath("", DIR_TEMP));
	string filename = wxEmptyString;
	bool files = temp.GetFirst(&filename, wxEmptyString, wxDIR_FILES);
	while (files)
	{
		if (!wxRemoveFile(appPath(filename, DIR_TEMP)))
			wxLogMessage("Warning: Could not clean up temporary file \"%s\"", filename);
		files = temp.GetNext(&filename);
	}

	// Close lua
	Lua::close();

	// Close DUMB
	dumb_exit();

	return 0;
}

void MainApp::OnFatalException()
{
#ifndef __APPLE__
#ifndef _DEBUG
	SLADEStackTrace st;
	st.WalkFromException();
	SLADECrashDialog sd(st);
	sd.ShowModal();
#endif
#endif
}

#ifdef __APPLE__
void MainApp::MacOpenFile(const wxString &fileName)
{
	theMainWindow->getArchiveManagerPanel()->openFile(fileName);
}
#endif // __APPLE__

/* MainApp::readConfigFile
 * Reads and parses the SLADE configuration file
 *******************************************************************/
void MainApp::readConfigFile()
{
	// Open SLADE.cfg
	Tokenizer tz;
	if (!tz.openFile(appPath("slade3.cfg", DIR_USER)))
		return;

	// Go through the file with the tokenizer
	string token = tz.getToken();
	while (token.Cmp(""))
	{
		// If we come across a 'cvars' token, read in the cvars section
		if (!token.Cmp("cvars"))
		{
			token = tz.getToken();	// Skip '{'

			// Keep reading name/value pairs until we hit the ending '}'
			string cvar_name = tz.getToken();
			while (cvar_name.Cmp("}"))
			{
				string cvar_val = tz.getToken();
				read_cvar(cvar_name, cvar_val);
				cvar_name = tz.getToken();
			}
		}

		// Read base resource archive paths
		if (!token.Cmp("base_resource_paths"))
		{
			// Skip {
			token = wxString::FromUTF8(UTF8(tz.getToken()));

			// Read paths until closing brace found
			token = tz.getToken();
			while (token.Cmp("}"))
			{
				theArchiveManager->addBaseResourcePath(token);
				token = wxString::FromUTF8(UTF8(tz.getToken()));
			}
		}

		// Read recent files list
		if (token == "recent_files")
		{
			// Skip {
			token = tz.getToken();

			// Read files until closing brace found
			token = wxString::FromUTF8(UTF8(tz.getToken()));
			while (token != "}")
			{
				theArchiveManager->addRecentFile(token);
				token = wxString::FromUTF8(UTF8(tz.getToken()));
			}
		}

		// Read keybinds
		if (token == "keys")
		{
			token = tz.getToken();	// Skip {
			KeyBind::readBinds(tz);
		}

		// Read nodebuilder paths
		if (token == "nodebuilder_paths")
		{
			token = tz.getToken();	// Skip {

			// Read paths until closing brace found
			token = tz.getToken();
			while (token != "}")
			{
				string path = tz.getToken();
				NodeBuilders::addBuilderPath(token, path);
				token = tz.getToken();
			}
		}

		// Read game exe paths
		if (token == "executable_paths")
		{
			token = tz.getToken();	// Skip {

			// Read paths until closing brace found
			token = tz.getToken();
			while (token != "}")
			{
				if (token.length())
				{
					string path = tz.getToken();
					Executables::setExePath(token, path);
				}
				token = tz.getToken();
			}
		}

		// Read window size/position info
		if (token == "window_info")
		{
			token = tz.getToken();	// Skip {
			Misc::readWindowInfo(&tz);
		}

		// Get next token
		token = tz.getToken();
	}
}

/* MainApp::saveConfigFile
 * Saves the SLADE configuration file
 *******************************************************************/
void MainApp::saveConfigFile()
{
	// Open SLADE.cfg for writing text
	wxFile file(appPath("slade3.cfg", DIR_USER), wxFile::write);

	// Do nothing if it didn't open correctly
	if (!file.IsOpened())
		return;

	// Write cfg header
	file.Write("/*****************************************************\n");
	file.Write(" * SLADE Configuration File\n");
	file.Write(" * Don't edit this unless you know what you're doing\n");
	file.Write(" *****************************************************/\n\n");

	// Write cvars
	save_cvars(file);

	// Write base resource archive paths
	file.Write("\nbase_resource_paths\n{\n");
	for (size_t a = 0; a < theArchiveManager->numBaseResourcePaths(); a++)
	{
		string path = theArchiveManager->getBaseResourcePath(a);
		path.Replace("\\", "/");
		file.Write(S_FMT("\t\"%s\"\n", path), wxConvUTF8);
	}
	file.Write("}\n");

	// Write recent files list (in reverse to keep proper order when reading back)
	file.Write("\nrecent_files\n{\n");
	for (int a = theArchiveManager->numRecentFiles() - 1; a >= 0; a--)
	{
		string path = theArchiveManager->recentFile(a);
		path.Replace("\\", "/");
		file.Write(S_FMT("\t\"%s\"\n", path), wxConvUTF8);
	}
	file.Write("}\n");

	// Write keybinds
	file.Write("\nkeys\n{\n");
	file.Write(KeyBind::writeBinds());
	file.Write("}\n");

	// Write nodebuilder paths
	file.Write("\n");
	NodeBuilders::saveBuilderPaths(file);

	// Write game exe paths
	file.Write("\nexecutable_paths\n{\n");
	file.Write(Executables::writePaths());
	file.Write("}\n");

	// Write window info
	file.Write("\nwindow_info\n{\n");
	Misc::writeWindowInfo(file);
	file.Write("}\n");

	// Close configuration file
	file.Write("\n// End Configuration File\n\n");
}

/* MainApp::checkForUpdates
 * Runs the version checker, if [message_box] is true, a message box
 * will be shown if already up-to-date
 *******************************************************************/
void MainApp::checkForUpdates(bool message_box)
{
#ifdef __WXMSW__
	update_check_message_box = message_box;
	LOG_MESSAGE(1, "Checking for updates...");
	VersionCheck* checker = new VersionCheck(this);
	checker->Create();
	checker->Run();
#endif
}

/* MainApp::getAction
 * Returns the SAction matching [id]
 *******************************************************************/
SAction* MainApp::getAction(string id)
{
	// Find matching action
	for (unsigned a = 0; a < actions.size(); a++)
	{
		if (S_CMP(actions[a]->getId(), id))
			return actions[a];
	}

	// Not found
	return action_invalid;
}

/* MainApp::doAction
 * Performs the SAction matching [id]
 *******************************************************************/
bool MainApp::doAction(string id)
{
	// Toggle action if necessary
	toggleAction(id);

	// Send action to all handlers
	bool handled = false;
	for (unsigned a = 0; a < action_handlers.size(); a++)
	{
		if (action_handlers[a]->handleAction(id))
		{
			handled = true;
			break;
		}
	}

	// Warn if nothing handled it
	if (!handled)
		wxLogMessage("Warning: Action \"%s\" not handled", id);

	// Return true if handled
	return handled;
}

/* MainApp::toggleAction
 * Toggles the SAction matching [id]
 *******************************************************************/
void MainApp::toggleAction(string id)
{
	// Check action type for check/radio toggle
	SAction* action = getAction(id);

	// Type is 'check', just toggle it
	if (action && action->type == SAction::CHECK)
		action->toggled = !action->toggled;

	// Type is 'radio', toggle this and un-toggle others in the group
	else if (action && action->type == SAction::RADIO && action->group >= 0)
	{
		// Go through and toggle off all other actions in the same group
		for (unsigned a = 0; a < actions.size(); a++)
		{
			if (actions[a]->group == action->group)
				actions[a]->toggled = false;
		}

		action->toggled = true;
	}
}


/*******************************************************************
 * MAINAPP CLASS EVENTS
 *******************************************************************/

/* MainApp::onMenu
 * Called when a menu item is selected in the application
 *******************************************************************/
void MainApp::onMenu(wxCommandEvent& e)
{
	// Find applicable action
	string action = "";
	SAction* s_action = NULL;
	for (unsigned a = 0; a < actions.size(); a++)
	{
		if (actions[a]->getWxId() == e.GetId())
		{
			action = actions[a]->getId();
			s_action = actions[a];
			break;
		}
	}

	// If action is valid, send to all action handlers
	bool handled = false;
	if (!action.IsEmpty())
	{
		current_action = action;
		handled = doAction(action);

		// Check if triggering object is a menu item
		if (s_action && s_action->type == SAction::CHECK)
		{
			if (e.GetEventObject() && e.GetEventObject()->IsKindOf(wxCLASSINFO(wxMenuItem)))
			{
				wxMenuItem* item = (wxMenuItem*)e.GetEventObject();
				item->Check(s_action->toggled);
			}
		}

		current_action = "";
	}

	// If not handled, let something else handle it
	if (!handled)
		e.Skip();
}

/* MainApp::onVersionCheckCompleted
 * Called when the VersionCheck thread completes
 *******************************************************************/
void MainApp::onVersionCheckCompleted(wxThreadEvent& e)
{
	// Check failed
	if (e.GetString() == "connect_failed")
	{
		LOG_MESSAGE(1, "Version check failed, unable to connect");
		if (update_check_message_box)
			wxMessageBox("Update check failed: unable to connect to internet. Check your connection and try again.", "Check for Updates");
		return;
	}

	wxArrayString info = wxSplit(e.GetString(), '\n');
	
	// Check for correct info
	if (info.size() != 5)
	{
		LOG_MESSAGE(1, "Version check failed, received invalid version info");
		if (update_check_message_box)
			wxMessageBox("Update check failed: received invalid version info.", "Check for Updates");
		return;
	}

	// Get version numbers
	long version_stable, version_beta, beta_num;
	info[0].ToLong(&version_stable);
	info[2].ToLong(&version_beta);
	info[3].ToLong(&beta_num);

	LOG_MESSAGE(1, "Latest stable release: v%ld \"%s\"", version_stable, info[1].Trim());
	LOG_MESSAGE(1, "Latest beta release: v%ld_b%ld \"%s\"", version_beta, beta_num, info[4].Trim());

	// Check if new stable version
	bool new_stable = false;
	if (Global::version_num < version_stable ||								// New stable version
		(Global::version_num == version_stable && Global::beta_num > 0))	// Stable version of current beta
		new_stable = true;

	// Check if new beta version
	bool new_beta = false;
	if (version_stable < version_beta)
	{
		// Stable -> Beta
		if (Global::version_num < version_beta && Global::beta_num == 0)
			new_beta = true;

		// Beta -> Beta
		else if (Global::version_num < version_beta ||															// New version beta
				(Global::beta_num < beta_num && Global::version_num == version_beta && Global::beta_num > 0))	// Same version, newer beta
			new_beta = true;
	}

	// Ask for new beta
	if (update_check_beta && new_beta)
	{
		if (wxMessageBox(S_FMT("A new beta version of SLADE is available (%s), click OK to visit the SLADE homepage and download the update.", info[4].Trim()), "New Beta Version Available", wxOK|wxCANCEL) == wxOK)
			wxLaunchDefaultBrowser("http://slade.mancubus.net/index.php?page=downloads");

		return;
	}

	// Ask for new stable
	if (new_stable)
	{
		if (wxMessageBox(S_FMT("A new version of SLADE is available (%s), click OK to visit the SLADE homepage and download the update.", info[1].Trim()), "New Version Available", wxOK|wxCANCEL) == wxOK)
			wxLaunchDefaultBrowser("http://slade.mancubus.net/index.php?page=downloads");

		return;
	}

	LOG_MESSAGE(1, "Already up-to-date");
	if (update_check_message_box)
		wxMessageBox("SLADE is already up to date", "Check for Updates");
}


/*******************************************************************
 * CONSOLE COMMANDS
 *******************************************************************/

CONSOLE_COMMAND (crash, 0, false)
{
	if (wxMessageBox("Yes, this command does actually exist and *will* crash the program. Do you really want it to crash?", "...Really?", wxYES_NO|wxCENTRE) == wxYES)
	{
		uint8_t* test = NULL;
		test[123] = 5;
	}
}

CONSOLE_COMMAND(setup_wizard, 0, false)
{
	SetupWizardDialog dlg(theMainWindow);
	dlg.ShowModal();
}<|MERGE_RESOLUTION|>--- conflicted
+++ resolved
@@ -76,16 +76,9 @@
 {
 	string error = "";
 
-<<<<<<< HEAD
 	int beta_num = 1;
 	int version_num = 3110;
-	string version = "3.1.1 Beta 1"
-=======
-	int beta_num = 0;
-	int version_num = 3105;
-	string version = "3.1.0.5";
-	
->>>>>>> a3343d7a
+	string version = "3.1.1 Beta 1";
 #ifdef GIT_DESCRIPTION
 	string sc_rev = GIT_DESCRIPTION;
 #else
