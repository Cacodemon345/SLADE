--- conflicted
+++ resolved
@@ -139,41 +139,8 @@
 public:
 	enum class Type
 	{
-<<<<<<< HEAD
 		Class,
 		Struct
-=======
-	public:
-		enum class Type
-		{
-			Class,
-			Struct
-		};
-
-		Class(Type type, string name = "") : Identifier{ name }, type_{ type } {}
-		virtual ~Class() {}
-
-		const vector<Function>&	functions() const { return functions_; }
-
-		bool	parse(ParsedStatement& block, const vector<Class>& parsed_classes);
-		bool	extend(ParsedStatement& block);
-		void	inherit(const Class& parent);
-		void	toThingType(std::map<int, Game::ThingType>& types, vector<Game::ThingType>& parsed);
-
-	private:
-		Type				type_;
-		string				inherits_class_;
-		vector<Variable>	variables_;
-		vector<Function>	functions_;
-		vector<Enumerator>	enumerators_;
-		PropertyList		default_properties_;
-		StateTable			states_;
-
-		vector<std::pair<string, string>>	db_properties_;
-
-		bool	parseClassBlock(vector<ParsedStatement>& block);
-		bool	parseDefaults(vector<ParsedStatement>& defaults);
->>>>>>> 7a1b75bb
 	};
 
 	Class(Type type, string_view name = "") : Identifier{ name }, type_{ type } {}
@@ -181,8 +148,9 @@
 
 	const vector<Function>& functions() const { return functions_; }
 
-	bool parse(ParsedStatement& class_statement);
+	bool parse(ParsedStatement& class_statement, const vector<Class>& parsed_classes);
 	bool extend(ParsedStatement& block);
+    void inherit(const Class& parent);
 	void toThingType(std::map<int, Game::ThingType>& types, vector<Game::ThingType>& parsed);
 
 private:
