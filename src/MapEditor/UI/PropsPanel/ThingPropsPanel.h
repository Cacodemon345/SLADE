#pragma once

#include "PropsPanelBase.h"
#include "UI/Canvas/OGLCanvas.h"
#include "UI/Controls/STabCtrl.h"

class NumberTextCtrl;
class MapObjectPropsPanel;
class ArgsPanel;
class ActionSpecialPanel;
namespace Game
{
class ThingType;
}

class SpriteTexCanvas : public OGLCanvas
{
public:
	SpriteTexCanvas(wxWindow* parent);
	~SpriteTexCanvas() = default;

	wxString texName() const { return texname_; }
	void     setSprite(const Game::ThingType& type);
	void     draw() override;

private:
	unsigned texture_ = 0;
<<<<<<< HEAD
	string   texname_;
	ColRGBA  colour_ = ColRGBA::WHITE;
=======
	wxString texname_;
	ColRGBA  colour_ = COL_WHITE;
>>>>>>> 0795bd8e
	bool     icon_   = false;
};

class AngleControl;
class ThingDirCanvas : public OGLCanvas
{
public:
	ThingDirCanvas(AngleControl* parent);
	~ThingDirCanvas() = default;

	void setAngle(int angle);
	void draw() override;

	void onMouseEvent(wxMouseEvent& e);

private:
	AngleControl* parent_ = nullptr;
	vector<Vec2d> dir_points_;
	ColRGBA       col_bg_;
	ColRGBA       col_fg_;
	int           point_hl_   = -1;
	int           point_sel_  = -1;
	long          last_check_ = 0;
};


class AngleControl : public wxControl
{
public:
	AngleControl(wxWindow* parent);
	~AngleControl() = default;

	int  angle(int base = 0) const;
	void setAngle(int angle, bool update_visual = true);
	void updateAngle() const;
	bool angleSet() const;

private:
	int             angle_      = 0;
	ThingDirCanvas* dc_angle_   = nullptr;
	NumberTextCtrl* text_angle_ = nullptr;

	void onAngleTextChanged(wxCommandEvent& e);
};


class ThingPropsPanel : public PropsPanelBase
{
public:
	ThingPropsPanel(wxWindow* parent);
	~ThingPropsPanel() = default;

	void openObjects(vector<MapObject*>& objects) override;
	void applyChanges() override;

private:
	TabControl*          stc_tabs_         = nullptr;
	MapObjectPropsPanel* mopp_other_props_ = nullptr;
	vector<wxCheckBox*>  cb_flags_;
	vector<wxCheckBox*>  cb_flags_extra_;
	ArgsPanel*           panel_args_    = nullptr;
	SpriteTexCanvas*     gfx_sprite_    = nullptr;
	wxStaticText*        label_type_    = nullptr;
	ActionSpecialPanel*  panel_special_ = nullptr;
	AngleControl*        ac_direction_  = nullptr;
	NumberTextCtrl*      text_id_       = nullptr;
	NumberTextCtrl*      text_height_   = nullptr;

	vector<wxString> udmf_flags_;
	vector<wxString> udmf_flags_extra_;
	int              type_current_ = 0;

	wxPanel* setupGeneralTab();
	wxPanel* setupExtraFlagsTab();

	void onSpriteClicked(wxMouseEvent& e);
};<|MERGE_RESOLUTION|>--- conflicted
+++ resolved
@@ -25,13 +25,8 @@
 
 private:
 	unsigned texture_ = 0;
-<<<<<<< HEAD
-	string   texname_;
+	wxString texname_;
 	ColRGBA  colour_ = ColRGBA::WHITE;
-=======
-	wxString texname_;
-	ColRGBA  colour_ = COL_WHITE;
->>>>>>> 0795bd8e
 	bool     icon_   = false;
 };
 
