--- conflicted
+++ resolved
@@ -1107,7 +1107,7 @@
 	glEnable(GL_CULL_FACE);
 
 	// Setup colour
-	auto& def = ColourConfiguration::colDef("map_3d_selection");
+	auto& def  = ColourConfiguration::colDef("map_3d_selection");
 	auto  col1 = def.colour;
 	col1.a *= alpha;
 	OpenGL::setColour(col1, def.blendMode());
@@ -2432,12 +2432,7 @@
 			continue;
 
 		// Get thing
-<<<<<<< HEAD
-		Vec2d strafe(cam_position_.x + cam_strafe_.x, cam_position_.y + cam_strafe_.y);
-		auto  thing = map_->thing(item.index);
-=======
 		auto thing = item.asThing(*map_);
->>>>>>> 0795bd8e
 		if (!thing)
 			return;
 
@@ -2990,7 +2985,7 @@
 	glDisable(GL_FOG);
 	glDisable(GL_DEPTH_TEST);
 	glEnable(GL_LINE_SMOOTH);
-	auto& def = ColourConfiguration::colDef("map_3d_hilight");
+	auto& def         = ColourConfiguration::colDef("map_3d_hilight");
 	auto  col_hilight = def.colour;
 	col_hilight.a *= alpha;
 	OpenGL::setColour(col_hilight);
@@ -3105,12 +3100,7 @@
 	if (hilight.type == MapEditor::ItemType::Thing)
 	{
 		// Get thing
-<<<<<<< HEAD
-		Vec2d strafe(cam_position_.x + cam_strafe_.x, cam_position_.y + cam_strafe_.y);
-		auto  thing = map_->thing(hilight.index);
-=======
 		auto thing = hilight.asThing(*map_);
->>>>>>> 0795bd8e
 		if (!thing)
 			return;
 
