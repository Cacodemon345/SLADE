--- conflicted
+++ resolved
@@ -149,23 +149,13 @@
 	dist_sectors_.clear();
 	if (quads_)
 	{
-<<<<<<< HEAD
-		delete quads_;
+		delete[] quads_;
 		quads_ = nullptr;
-=======
-		delete[] quads;
-		quads = nullptr;
->>>>>>> 5adddc8f
 	}
 	if (flats_)
 	{
-<<<<<<< HEAD
-		delete flats_;
+		delete[] flats_;
 		flats_ = nullptr;
-=======
-		delete[] flats;
-		flats = nullptr;
->>>>>>> 5adddc8f
 	}
 
 	// Clear VBOs
@@ -2699,14 +2689,8 @@
 void MapRenderer3D::checkVisibleQuads()
 {
 	// Create quads array if empty
-<<<<<<< HEAD
 	if (!quads_)
-		quads_ = (Quad**)malloc(sizeof(Quad*) * map_->nLines() * 4);
-=======
-	if (!quads)
-		// quads = (quad_3d_t**)malloc(sizeof(quad_3d_t*) * map->nLines() * 4);
-		quads = new quad_3d_t*[map->nLines() * 4];
->>>>>>> 5adddc8f
+		quads_ = new Quad*[map_->nLines() * 4];
 
 	// Go through lines
 	MapLine* line;
@@ -2789,14 +2773,8 @@
 void MapRenderer3D::checkVisibleFlats()
 {
 	// Create flats array if empty
-<<<<<<< HEAD
 	if (!flats_)
-		flats_ = (Flat**)malloc(sizeof(Flat*) * map_->nSectors() * 2);
-=======
-	if (!flats)
-		// flats = (flat_3d_t**)malloc(sizeof(flat_3d_t*) * map->nSectors() * 2);
-		flats = new flat_3d_t*[map->nSectors() * 2];
->>>>>>> 5adddc8f
+		flats_ = new Flat*[map_->nSectors() * 2];
 
 	// Go through sectors
 	MapSector* sector;
