
// -----------------------------------------------------------------------------
// SLADE - It's a Doom Editor
// Copyright(C) 2008 - 2019 Simon Judd
//
// Email:       sirjuddington@gmail.com
// Web:         http://slade.mancubus.net
// Filename:    ItemSelection.cpp
// Description: ItemSelection class - A container for a map editor's current
//              selection and hilight, along with various utility functions for
//              handling selection and hilight for a MapEditContext
//
// This program is free software; you can redistribute it and/or modify it
// under the terms of the GNU General Public License as published by the Free
// Software Foundation; either version 2 of the License, or (at your option)
// any later version.
//
// This program is distributed in the hope that it will be useful, but WITHOUT
// ANY WARRANTY; without even the implied warranty of MERCHANTABILITY or
// FITNESS FOR A PARTICULAR PURPOSE. See the GNU General Public License for
// more details.
//
// You should have received a copy of the GNU General Public License along with
// this program; if not, write to the Free Software Foundation, Inc.,
// 51 Franklin Street, Fifth Floor, Boston, MA  02110 - 1301, USA.
// -----------------------------------------------------------------------------


// -----------------------------------------------------------------------------
//
// Includes
//
// -----------------------------------------------------------------------------
#include "Main.h"
#include "ItemSelection.h"
#include "Game/Configuration.h"
#include "MapEditContext.h"
#include "UI/MapCanvas.h"
#include "Utility/MathStuff.h"


// -----------------------------------------------------------------------------
//
// ItemSelection Class Functions
//
// -----------------------------------------------------------------------------
using MapEditor::ItemType;
using MapEditor::Mode;
using MapEditor::SectorMode;

// -----------------------------------------------------------------------------
// Returns the currently selected items, or the currently hilighted item if
// nothing is selected
// -----------------------------------------------------------------------------
vector<MapEditor::Item> ItemSelection::selectionOrHilight()
{
	vector<MapEditor::Item> list;

	if (!selection_.empty())
		list.assign(selection_.begin(), selection_.end());
	else if (hilight_.index >= 0)
		list.push_back(hilight_);

	return list;
}

// -----------------------------------------------------------------------------
// Returns the first selected item, or the currently hilighted item if nothing
// is selected
// -----------------------------------------------------------------------------
MapEditor::Item ItemSelection::firstSelectedOrHilight()
{
	if (!selection_.empty())
		return selection_[0];
	else if (hilight_.index >= 0)
		return hilight_;

	return {};
}

// -----------------------------------------------------------------------------
// Sets the current hilight to [item]. Returns true if the hilight was changed
// -----------------------------------------------------------------------------
bool ItemSelection::setHilight(const MapEditor::Item& item)
{
	if (item != hilight_)
	{
		if (context_)
			context_->resetLastUndoLevel();
		hilight_ = item;
		return true;
	}

	hilight_ = item;
	return false;
}

// -----------------------------------------------------------------------------
// Sets the current hilight item index to [index].
// Returns true if the hilight was changed
// -----------------------------------------------------------------------------
bool ItemSelection::setHilight(int index)
{
	if (index != hilight_.index)
	{
		if (context_)
			context_->resetLastUndoLevel();
		hilight_.index = index;
		return true;
	}

	hilight_.index = index;
	return false;
}

// -----------------------------------------------------------------------------
// Hilights the map object closest to [mouse_pos], and updates anything needed
// if the hilight is changed
// -----------------------------------------------------------------------------
bool ItemSelection::updateHilight(Vec2d mouse_pos, double dist_scale)
{
	// Do nothing if hilight is locked or we have no context
	if (hilight_lock_ || !context_)
		return false;

	int current = hilight_.index;

	// Update hilighted object depending on mode
	auto& map = context_->map();
	if (context_->editMode() == Mode::Vertices)
	{
		auto vertex = map.vertices().nearest(mouse_pos, 32 / dist_scale);
		hilight_    = { vertex ? (int)vertex->index() : -1, ItemType::Vertex };
	}
	else if (context_->editMode() == Mode::Lines)
	{
		auto line = map.lines().nearest(mouse_pos, 32 / dist_scale);
		hilight_  = { line ? (int)line->index() : -1, ItemType::Line };
	}
	else if (context_->editMode() == Mode::Sectors)
	{
		auto sector = map.sectors().atPos(mouse_pos);
		hilight_    = { sector ? (int)sector->index() : -1, ItemType::Sector };
	}
	else if (context_->editMode() == Mode::Things)
	{
		hilight_ = { -1, ItemType::Thing };

		// Get (possibly multiple) nearest-thing(s)
		auto nearest = map.things().multiNearest(mouse_pos);
		if (nearest.size() == 1)
		{
			auto& type = Game::configuration().thingType(nearest[0]->type());
			if (MathStuff::distance(mouse_pos, nearest[0]->position()) <= type.radius() + (32 / dist_scale))
				hilight_.index = nearest[0]->index();
		}
		else
		{
			for (auto& t : nearest)
			{
				auto& type = Game::configuration().thingType(t->type());
				if (MathStuff::distance(mouse_pos, t->position()) <= type.radius() + (32 / dist_scale))
					hilight_.index = t->index();
			}
		}
	}

	// Update tagged lists if the hilight changed
	if (current != hilight_.index)
		context_->updateTagged();

	// Update map object properties panel if the hilight changed
	if (current != hilight_.index && selection_.empty())
	{
		switch (context_->editMode())
		{
		case Mode::Vertices: MapEditor::openObjectProperties(map.vertex(hilight_.index)); break;
		case Mode::Lines: MapEditor::openObjectProperties(map.line(hilight_.index)); break;
		case Mode::Sectors: MapEditor::openObjectProperties(map.sector(hilight_.index)); break;
		case Mode::Things: MapEditor::openObjectProperties(map.thing(hilight_.index)); break;
		default: break;
		}

		context_->resetLastUndoLevel();
	}

	return current != hilight_.index;
}

// -----------------------------------------------------------------------------
// Clears the current selection
// -----------------------------------------------------------------------------
void ItemSelection::clear()
{
	// Update change set
	last_change_.clear();
	for (auto& item : selection_)
		last_change_[item] = false;

	// Clear selection
	selection_.clear();

	if (context_)
		context_->selectionUpdated();
}

// -----------------------------------------------------------------------------
// Changes the selection status of [item] to [select].
// If [new_change] is true, a new change set is started
// -----------------------------------------------------------------------------
void ItemSelection::select(const MapEditor::Item& item, bool select, bool new_change)
{
	// Start new change set if specified
	if (new_change)
		last_change_.clear();

	selectItem(item, select);
}

// -----------------------------------------------------------------------------
// Changes the selection status of all items in [items] to [select].
// If [new_change] is true, a new change set is started
// -----------------------------------------------------------------------------
void ItemSelection::select(const vector<MapEditor::Item>& items, bool select, bool new_change)
{
	// Start new change set if specified
	if (new_change)
		last_change_.clear();

	for (auto& item : items)
		selectItem(item, select);
}

// -----------------------------------------------------------------------------
// Selects all objects depending on the context's edit mode
// -----------------------------------------------------------------------------
void ItemSelection::selectAll()
{
	// Do nothing with no context
	if (!context_)
		return;

	// Start new change set
	last_change_.clear();

	// Select all items depending on mode
	auto& map = context_->map();
	if (context_->editMode() == Mode::Vertices)
	{
		for (unsigned a = 0; a < map.nVertices(); a++)
			selectItem({ (int)a, ItemType::Vertex });
	}
	else if (context_->editMode() == Mode::Lines)
	{
		for (unsigned a = 0; a < map.nLines(); a++)
			selectItem({ (int)a, ItemType::Line });
	}
	else if (context_->editMode() == Mode::Sectors)
	{
		for (unsigned a = 0; a < map.nSectors(); a++)
			selectItem({ (int)a, ItemType::Sector });
	}
	else if (context_->editMode() == Mode::Things)
	{
		for (unsigned a = 0; a < map.nThings(); a++)
			selectItem({ (int)a, ItemType::Thing });
	}

	context_->addEditorMessage(fmt::format("Selected all {} {}", selection_.size(), context_->modeString()));
	context_->selectionUpdated();
}

// -----------------------------------------------------------------------------
// Toggles selection on the currently hilighted object
// -----------------------------------------------------------------------------
bool ItemSelection::toggleCurrent(bool clear_none)
{
	// If nothing is hilighted
	if (hilight_.index == -1)
	{
		// Clear selection if specified
		if (clear_none)
		{
			clear();
			if (context_)
			{
				context_->selectionUpdated();
				context_->addEditorMessage("Selection cleared");
			}
		}

		return false;
	}

	// Toggle selection on item
	select(hilight_, !isSelected(hilight_), true);

	if (context_)
		context_->selectionUpdated();

	return true;
}

// -----------------------------------------------------------------------------
// Selects all vertices in [map] that are within [rect]
// -----------------------------------------------------------------------------
void ItemSelection::selectVerticesWithin(const SLADEMap& map, const Rectd& rect)
{
	// Start new change set
	last_change_.clear();

	// Select vertices within bounds
	for (unsigned a = 0; a < map.nVertices(); a++)
		if (rect.contains(map.vertex(a)->position()))
			selectItem({ (int)a, ItemType::Vertex });
}

// -----------------------------------------------------------------------------
// Selects all lines in [map] that are within [rect]
// -----------------------------------------------------------------------------
void ItemSelection::selectLinesWithin(const SLADEMap& map, const Rectd& rect)
{
	// Start new change set
	last_change_.clear();

	// Select lines within bounds
	for (unsigned a = 0; a < map.nLines(); a++)
		if (rect.contains(map.line(a)->v1()->position()) && rect.contains(map.line(a)->v2()->position()))
			selectItem({ (int)a, ItemType::Line });
}

// -----------------------------------------------------------------------------
// Selects all sectors in [map] that are within [rect]
// -----------------------------------------------------------------------------
void ItemSelection::selectSectorsWithin(const SLADEMap& map, const Rectd& rect)
{
	// Start new change set
	last_change_.clear();

	// Select sectors within bounds
	for (unsigned a = 0; a < map.nSectors(); a++)
		if (map.sector(a)->boundingBox().isWithin(rect.tl, rect.br))
			selectItem({ (int)a, ItemType::Sector });
}

// -----------------------------------------------------------------------------
// Selects all things in [map] that are within [rect]
// -----------------------------------------------------------------------------
void ItemSelection::selectThingsWithin(const SLADEMap& map, const Rectd& rect)
{
	// Start new change set
	last_change_.clear();

	// Select vertices within bounds
	for (unsigned a = 0; a < map.nThings(); a++)
		if (rect.contains(map.thing(a)->position()))
			selectItem({ (int)a, ItemType::Thing });
}

// -----------------------------------------------------------------------------
// Selects all objects within [rect].
// If [add] is false, the selection will be cleared first
// -----------------------------------------------------------------------------
bool ItemSelection::selectWithin(const Rectd& rect, bool add)
{
	// Do nothing if no context
	if (!context_)
		return false;

	// Clear current selection if not adding
	if (!add)
		clear();

	// Select depending on edit mode
	switch (context_->editMode())
	{
	case Mode::Vertices: selectVerticesWithin(context_->map(), rect); break;
	case Mode::Lines: selectLinesWithin(context_->map(), rect); break;
	case Mode::Sectors: selectSectorsWithin(context_->map(), rect); break;
	case Mode::Things: selectThingsWithin(context_->map(), rect); break;
	default: break;
	}

	context_->selectionUpdated();

	// Return true if any new items were selected
	for (auto& change : last_change_)
		if (change.second)
			return true;

	return false;
}

// -----------------------------------------------------------------------------
// Returns the currently hilighted MapVertex
// -----------------------------------------------------------------------------
MapVertex* ItemSelection::hilightedVertex() const
{
	if (context_ && hilight_.index >= 0 && hilight_.type == ItemType::Vertex)
		return context_->map().vertex(hilight_.index);

	return nullptr;
}

// -----------------------------------------------------------------------------
// Returns the currently hilighted MapLine
// -----------------------------------------------------------------------------
MapLine* ItemSelection::hilightedLine() const
{
	if (context_ && hilight_.index >= 0 && hilight_.type == ItemType::Line)
		return context_->map().line(hilight_.index);

	return nullptr;
}

// -----------------------------------------------------------------------------
// Returns the currently hilighted MapSector
// -----------------------------------------------------------------------------
MapSector* ItemSelection::hilightedSector() const
{
	if (context_ && hilight_.index >= 0 && hilight_.type == ItemType::Sector)
		return context_->map().sector(hilight_.index);

	return nullptr;
}

// -----------------------------------------------------------------------------
// Returns the currently hilighted MapThing
// -----------------------------------------------------------------------------
MapThing* ItemSelection::hilightedThing() const
{
	if (context_ && hilight_.index >= 0 && hilight_.type == ItemType::Thing)
		return context_->map().thing(hilight_.index);

	return nullptr;
}

// -----------------------------------------------------------------------------
// Returns the currently hilighted MapObject
// -----------------------------------------------------------------------------
MapObject* ItemSelection::hilightedObject() const
{
	if (!context_)
		return nullptr;

	switch (context_->editMode())
	{
<<<<<<< HEAD
	case Mode::Vertices: return hilightedVertex();
	case Mode::Lines: return hilightedLine();
	case Mode::Sectors: return hilightedSector();
	case Mode::Things: return hilightedThing();
	default: return nullptr;
=======
	case Mode::Vertices:	return hilightedVertex();
	case Mode::Lines:		return hilightedLine();
	case Mode::Sectors:		return hilightedSector();
	case Mode::Things:		return hilightedThing();
	default:				return nullptr;
>>>>>>> 7bd1996e
	}
}

// -----------------------------------------------------------------------------
// Returns as list of the currently selected vertices.
// If [try_hilight] is true, the hilighted vertex will be added to the list if
// nothing is selected
// -----------------------------------------------------------------------------
vector<MapVertex*> ItemSelection::selectedVertices(bool try_hilight) const
{
	vector<MapVertex*> list;

	if (!context_)
		return list;

	// Get selected vertices
	MapVertex* v;
	for (auto& item : selection_)
		if (item.type == ItemType::Vertex)
<<<<<<< HEAD
			list.push_back(context_->map().vertex(item.index));

	// If no vertices were selected, try the hilight
	if (try_hilight && list.empty() && hilight_.index >= 0 && hilight_.type == ItemType::Vertex)
		list.push_back(context_->map().vertex(hilight_.index));
=======
			if ((v = context_->map().getVertex(item.index)))
				list.push_back(v);

	// If no vertices were selected, try the hilight
	if (try_hilight && list.empty() && hilight_.index >= 0 && hilight_.type == ItemType::Vertex)
		if ((v = context_->map().getVertex(hilight_.index)))
			list.push_back(v);
>>>>>>> 7bd1996e

	return list;
}

// -----------------------------------------------------------------------------
// Returns as list of the currently selected lines.
// If [try_hilight] is true, the hilighted line will be added to the list if
// nothing is selected
// -----------------------------------------------------------------------------
vector<MapLine*> ItemSelection::selectedLines(bool try_hilight) const
{
	vector<MapLine*> list;

	if (!context_)
		return list;

	// Get selected lines
	MapLine* l;
	for (auto& item : selection_)
		if (item.type == ItemType::Line)
<<<<<<< HEAD
			list.push_back(context_->map().line(item.index));

	// If no lines were selected, try the hilight
	if (try_hilight && list.empty() && hilight_.index >= 0 && hilight_.type == ItemType::Line)
		list.push_back(context_->map().line(hilight_.index));
=======
			if ((l = context_->map().getLine(item.index)))
				list.push_back(l);

	// If no lines were selected, try the hilight
	if (try_hilight && list.empty() && hilight_.index >= 0 && hilight_.type == ItemType::Line)
		if ((l = context_->map().getLine(hilight_.index)))
			list.push_back(l);
>>>>>>> 7bd1996e

	return list;
}

// -----------------------------------------------------------------------------
// Returns as list of the currently selected sectors.
// If [try_hilight] is true, the hilighted sector will be added to the list if
// nothing is selected
// -----------------------------------------------------------------------------
vector<MapSector*> ItemSelection::selectedSectors(bool try_hilight) const
{
	vector<MapSector*> list;

	if (!context_)
		return list;

	// Get selected sectors
	MapSector* s;
	for (auto& item : selection_)
		if (item.type == ItemType::Sector)
<<<<<<< HEAD
			list.push_back(context_->map().sector(item.index));

	// If no sectors were selected, try the hilight
	if (try_hilight && list.empty() && hilight_.index >= 0 && hilight_.type == ItemType::Sector)
		list.push_back(context_->map().sector(hilight_.index));
=======
			if ((s = context_->map().getSector(item.index)))
				list.push_back(s);

	// If no sectors were selected, try the hilight
	if (try_hilight && list.empty() && hilight_.index >= 0 && hilight_.type == ItemType::Sector)
		if ((s = context_->map().getSector(hilight_.index)))
			list.push_back(s);
>>>>>>> 7bd1996e

	return list;
}

// -----------------------------------------------------------------------------
// Returns as list of the currently selected things.
// If [try_hilight] is true, the hilighted thing will be added to the list if
// nothing is selected
// -----------------------------------------------------------------------------
vector<MapThing*> ItemSelection::selectedThings(bool try_hilight) const
{
	vector<MapThing*> list;

	if (!context_)
		return list;

	// Get selected things
	MapThing* t;
	for (auto& item : selection_)
		if (item.type == ItemType::Thing)
<<<<<<< HEAD
			list.push_back(context_->map().thing(item.index));

	// If no things were selected, try the hilight
	if (try_hilight && list.empty() && hilight_.index >= 0 && hilight_.type == ItemType::Thing)
		list.push_back(context_->map().thing(hilight_.index));
=======
			if ((t = context_->map().getThing(item.index)))
				list.push_back(t);

	// If no things were selected, try the hilight
	if (try_hilight && list.empty() && hilight_.index >= 0 && hilight_.type == ItemType::Thing)
		if ((t = context_->map().getThing(hilight_.index)))
			list.push_back(t);
>>>>>>> 7bd1996e

	return list;
}

// -----------------------------------------------------------------------------
// Returns as list of the currently selected objects depending on the context's
// edit mode.
// If [try_hilight] is true, the hilighted object will be added to the list if
// nothing is selected
// -----------------------------------------------------------------------------
vector<MapObject*> ItemSelection::selectedObjects(bool try_hilight) const
{
	if (!context_)
		return {};

	// Get object type depending on edit mode
	MapObject::Type type;
	switch (context_->editMode())
	{
	case Mode::Vertices: type = MapObject::Type::Vertex; break;
	case Mode::Lines: type = MapObject::Type::Line; break;
	case Mode::Sectors: type = MapObject::Type::Sector; break;
	case Mode::Things: type = MapObject::Type::Thing; break;
	default: return {};
	}

	// Get selected objects
	vector<MapObject*> list;
	MapObject* o;
	for (auto& item : selection_)
<<<<<<< HEAD
		list.push_back(context_->map().object(type, item.index));

	// If no objects were selected, try the hilight
	if (try_hilight && list.empty() && hilight_.index >= 0)
		list.push_back(context_->map().object(type, hilight_.index));
=======
		if ((o = context_->map().getObject(type, item.index)))
			list.push_back(o);

	// If no objects were selected, try the hilight
	if (try_hilight && list.empty() && hilight_.index >= 0)
		if ((o = context_->map().getObject(type, hilight_.index)))
			list.push_back(o);
>>>>>>> 7bd1996e

	return list;
}

// -----------------------------------------------------------------------------
// Converts the selection from [from_edit_mode] to one appropriate for
// [to_edit_mode].
// For example, selecting a sector and then switching to lines mode will select
// all its lines
// -----------------------------------------------------------------------------
void ItemSelection::migrate(Mode from_edit_mode, Mode to_edit_mode)
{
	std::set<MapEditor::Item> new_selection;

	// 3D to 2D: select anything of the right type
	if (from_edit_mode == Mode::Visual)
	{
		for (auto& item : selection_)
		{
			// To things mode
			if (to_edit_mode == Mode::Things && baseItemType(item.type) == ItemType::Thing)
				new_selection.insert({ item.index, ItemType::Thing });

			// To sectors mode
			else if (to_edit_mode == Mode::Sectors && baseItemType(item.type) == ItemType::Sector)
				new_selection.insert({ item.index, ItemType::Sector });

			// To lines mode
			else if (to_edit_mode == Mode::Lines && baseItemType(item.type) == ItemType::Side)
			{
				auto side = context_->map().side(item.index);
				if (!side)
					continue;
				new_selection.insert({ (int)side->parentLine()->index(), ItemType::Line });
			}
		}
	}

	// 2D to 3D: can be done perfectly
	else if (to_edit_mode == Mode::Visual)
	{
		for (auto& item : selection_)
		{
			// Sector
			if (baseItemType(item.type) == ItemType::Sector)
			{
				// Select floor+ceiling
				new_selection.insert({ item.index, ItemType::Floor });
				new_selection.insert({ item.index, ItemType::Ceiling });
			}

			// Line
			else if (baseItemType(item.type) == ItemType::Line)
			{
				auto line  = context_->map().line(item.index);
				auto front = line->s1();
				auto back  = line->s2();

				// Only select the visible areas -- i.e., the ones that need texturing
				int textures = line->needsTexture();
				if (front && textures & MapLine::Part::FrontUpper)
					new_selection.insert({ (int)front->index(), ItemType::WallTop });
				if (front && textures & MapLine::Part::FrontLower)
					new_selection.insert({ (int)front->index(), ItemType::WallBottom });
				if (back && textures & MapLine::Part::BackUpper)
					new_selection.insert({ (int)back->index(), ItemType::WallTop });
				if (back && textures & MapLine::Part::BackLower)
					new_selection.insert({ (int)back->index(), ItemType::WallBottom });

				// Also include any two-sided middle textures
				if (front && (textures & MapLine::Part::FrontMiddle || !front->texMiddle().empty()))
					new_selection.insert({ (int)front->index(), ItemType::WallMiddle });
				if (back && (textures & MapLine::Part::BackMiddle || !back->texMiddle().empty()))
					new_selection.insert({ (int)back->index(), ItemType::WallMiddle });
			}

			// Thing
			else if (baseItemType(item.type) == ItemType::Thing)
				new_selection.insert(item);
		}
	}

	// Otherwise, 2D to 2D

	// Sectors can be migrated to anything
	else if (from_edit_mode == Mode::Sectors)
	{
		for (auto& item : selection_)
		{
			auto sector = context_->map().sector(item.index);
			if (!sector)
				continue;

			// To lines mode
			if (to_edit_mode == Mode::Lines)
			{
				vector<MapLine*> lines;
				sector->putLines(lines);
				for (auto line : lines)
					new_selection.insert({ (int)line->index(), ItemType::Line });
			}

			// To vertices mode
			else if (to_edit_mode == Mode::Vertices)
			{
				vector<MapVertex*> vertices;
				sector->putVertices(vertices);
				for (auto vertex : vertices)
					new_selection.insert({ (int)vertex->index(), ItemType::Vertex });
			}

			// To things mode
			else if (to_edit_mode == Mode::Things)
			{
				// TODO this is much harder
			}
		}
	}

	// Lines can only reliably be migrated to vertices
	else if (from_edit_mode == Mode::Lines && to_edit_mode == Mode::Vertices)
	{
		for (auto& item : selection_)
		{
			auto line = context_->map().line(item.index);
			if (!line)
				continue;
			new_selection.insert({ (int)line->v1()->index(), ItemType::Vertex });
			new_selection.insert({ (int)line->v2()->index(), ItemType::Vertex });
		}
	}

	// Apply new selection
	selection_.assign(new_selection.begin(), new_selection.end());
}

// -----------------------------------------------------------------------------
// Selects or deselects [item] depending on the value of [select] and updates
// the current ChangeSet
// -----------------------------------------------------------------------------
void ItemSelection::selectItem(const MapEditor::Item& item, bool select)
{
	// Check if already selected
	bool selected = VECTOR_EXISTS(selection_, item);

	// (De)Select and update change set
	if (select && !selected)
	{
		selection_.push_back(item);
		last_change_[item] = true;
	}
	if (!select && selected)
	{
		VECTOR_REMOVE(selection_, item);
		last_change_[item] = false;
	}
}<|MERGE_RESOLUTION|>--- conflicted
+++ resolved
@@ -445,19 +445,11 @@
 
 	switch (context_->editMode())
 	{
-<<<<<<< HEAD
 	case Mode::Vertices: return hilightedVertex();
 	case Mode::Lines: return hilightedLine();
 	case Mode::Sectors: return hilightedSector();
 	case Mode::Things: return hilightedThing();
 	default: return nullptr;
-=======
-	case Mode::Vertices:	return hilightedVertex();
-	case Mode::Lines:		return hilightedLine();
-	case Mode::Sectors:		return hilightedSector();
-	case Mode::Things:		return hilightedThing();
-	default:				return nullptr;
->>>>>>> 7bd1996e
 	}
 }
 
@@ -477,21 +469,13 @@
 	MapVertex* v;
 	for (auto& item : selection_)
 		if (item.type == ItemType::Vertex)
-<<<<<<< HEAD
-			list.push_back(context_->map().vertex(item.index));
+			if ((v = context_->map().vertex(item.index)))
+				list.push_back(v);
 
 	// If no vertices were selected, try the hilight
 	if (try_hilight && list.empty() && hilight_.index >= 0 && hilight_.type == ItemType::Vertex)
-		list.push_back(context_->map().vertex(hilight_.index));
-=======
-			if ((v = context_->map().getVertex(item.index)))
-				list.push_back(v);
-
-	// If no vertices were selected, try the hilight
-	if (try_hilight && list.empty() && hilight_.index >= 0 && hilight_.type == ItemType::Vertex)
-		if ((v = context_->map().getVertex(hilight_.index)))
+		if ((v = context_->map().vertex(hilight_.index)))
 			list.push_back(v);
->>>>>>> 7bd1996e
 
 	return list;
 }
@@ -512,21 +496,13 @@
 	MapLine* l;
 	for (auto& item : selection_)
 		if (item.type == ItemType::Line)
-<<<<<<< HEAD
-			list.push_back(context_->map().line(item.index));
+			if ((l = context_->map().line(item.index)))
+				list.push_back(l);
 
 	// If no lines were selected, try the hilight
 	if (try_hilight && list.empty() && hilight_.index >= 0 && hilight_.type == ItemType::Line)
-		list.push_back(context_->map().line(hilight_.index));
-=======
-			if ((l = context_->map().getLine(item.index)))
-				list.push_back(l);
-
-	// If no lines were selected, try the hilight
-	if (try_hilight && list.empty() && hilight_.index >= 0 && hilight_.type == ItemType::Line)
-		if ((l = context_->map().getLine(hilight_.index)))
+		if ((l = context_->map().line(hilight_.index)))
 			list.push_back(l);
->>>>>>> 7bd1996e
 
 	return list;
 }
@@ -547,21 +523,13 @@
 	MapSector* s;
 	for (auto& item : selection_)
 		if (item.type == ItemType::Sector)
-<<<<<<< HEAD
-			list.push_back(context_->map().sector(item.index));
+			if ((s = context_->map().sector(item.index)))
+				list.push_back(s);
 
 	// If no sectors were selected, try the hilight
 	if (try_hilight && list.empty() && hilight_.index >= 0 && hilight_.type == ItemType::Sector)
-		list.push_back(context_->map().sector(hilight_.index));
-=======
-			if ((s = context_->map().getSector(item.index)))
-				list.push_back(s);
-
-	// If no sectors were selected, try the hilight
-	if (try_hilight && list.empty() && hilight_.index >= 0 && hilight_.type == ItemType::Sector)
-		if ((s = context_->map().getSector(hilight_.index)))
+		if ((s = context_->map().sector(hilight_.index)))
 			list.push_back(s);
->>>>>>> 7bd1996e
 
 	return list;
 }
@@ -582,21 +550,13 @@
 	MapThing* t;
 	for (auto& item : selection_)
 		if (item.type == ItemType::Thing)
-<<<<<<< HEAD
-			list.push_back(context_->map().thing(item.index));
+			if ((t = context_->map().thing(item.index)))
+				list.push_back(t);
 
 	// If no things were selected, try the hilight
 	if (try_hilight && list.empty() && hilight_.index >= 0 && hilight_.type == ItemType::Thing)
-		list.push_back(context_->map().thing(hilight_.index));
-=======
-			if ((t = context_->map().getThing(item.index)))
-				list.push_back(t);
-
-	// If no things were selected, try the hilight
-	if (try_hilight && list.empty() && hilight_.index >= 0 && hilight_.type == ItemType::Thing)
-		if ((t = context_->map().getThing(hilight_.index)))
+		if ((t = context_->map().thing(hilight_.index)))
 			list.push_back(t);
->>>>>>> 7bd1996e
 
 	return list;
 }
@@ -627,21 +587,13 @@
 	vector<MapObject*> list;
 	MapObject* o;
 	for (auto& item : selection_)
-<<<<<<< HEAD
-		list.push_back(context_->map().object(type, item.index));
+		if ((o = context_->map().object(type, item.index)))
+			list.push_back(o);
 
 	// If no objects were selected, try the hilight
 	if (try_hilight && list.empty() && hilight_.index >= 0)
-		list.push_back(context_->map().object(type, hilight_.index));
-=======
-		if ((o = context_->map().getObject(type, item.index)))
+		if ((o = context_->map().object(type, hilight_.index)))
 			list.push_back(o);
-
-	// If no objects were selected, try the hilight
-	if (try_hilight && list.empty() && hilight_.index >= 0)
-		if ((o = context_->map().getObject(type, hilight_.index)))
-			list.push_back(o);
->>>>>>> 7bd1996e
 
 	return list;
 }
