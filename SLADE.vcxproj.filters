﻿<?xml version="1.0" encoding="utf-8"?>
<Project ToolsVersion="4.0" xmlns="http://schemas.microsoft.com/developer/msbuild/2003">
  <ItemGroup>
    <Filter Include="Dialogs">
      <UniqueIdentifier>{53990eef-5d13-4259-b3e5-9e49e8c7ae8d}</UniqueIdentifier>
    </Filter>
    <Filter Include="General">
      <UniqueIdentifier>{f7d552f7-3fec-4baa-b8a5-cadc09d10893}</UniqueIdentifier>
    </Filter>
    <Filter Include="Main Editor">
      <UniqueIdentifier>{fef8e5a6-0991-4153-8f52-5d3f2da4e9d5}</UniqueIdentifier>
    </Filter>
    <Filter Include="Main Editor\UI Elements">
      <UniqueIdentifier>{f2373f73-d7a8-4389-a7d0-1b55a7511024}</UniqueIdentifier>
    </Filter>
    <Filter Include="Main Editor\UI Elements\EntryPanel">
      <UniqueIdentifier>{0355b563-40d6-4783-b213-61d8271580d7}</UniqueIdentifier>
    </Filter>
    <Filter Include="Main Editor\UI Elements\TextureXEditor">
      <UniqueIdentifier>{68f7e12d-ec2c-42a8-8c84-f26092dd8c1f}</UniqueIdentifier>
    </Filter>
    <Filter Include="Map Editor">
      <UniqueIdentifier>{e7c66597-c337-43fc-bedc-5e753bf3ddb8}</UniqueIdentifier>
    </Filter>
    <Filter Include="Map Editor\UI Elements">
      <UniqueIdentifier>{d4677dbf-fb1f-45ef-9d81-5e63d8539139}</UniqueIdentifier>
    </Filter>
    <Filter Include="Map Editor\SLADEMap">
      <UniqueIdentifier>{fe62c46a-6958-43f8-912e-d4a1bf97c10b}</UniqueIdentifier>
    </Filter>
    <Filter Include="Resources">
      <UniqueIdentifier>{d64306f1-d31f-41ea-9c7d-216cd339fe06}</UniqueIdentifier>
    </Filter>
    <Filter Include="Resources\Archive">
      <UniqueIdentifier>{186bc297-c8b4-4c2d-b577-b663901227b8}</UniqueIdentifier>
    </Filter>
    <Filter Include="Resources\Binary Control Lumps">
      <UniqueIdentifier>{d01d3677-f00e-4933-b65c-688a19cb3264}</UniqueIdentifier>
    </Filter>
    <Filter Include="Resources\Graphics">
      <UniqueIdentifier>{04a700d1-4c59-4db0-8c1b-7f55d079dbdc}</UniqueIdentifier>
    </Filter>
    <Filter Include="Resources\Graphics\Image">
      <UniqueIdentifier>{2282b917-8937-43a4-946a-3d44fc79c9aa}</UniqueIdentifier>
    </Filter>
    <Filter Include="Resources\Graphics\Palette">
      <UniqueIdentifier>{91874625-b386-4240-be30-42817f5916bd}</UniqueIdentifier>
    </Filter>
    <Filter Include="Resources\Graphics\Composite Texture">
      <UniqueIdentifier>{26f9c0ed-fcab-4243-977a-b0caec429bde}</UniqueIdentifier>
    </Filter>
    <Filter Include="Resources\Graphics\Font">
      <UniqueIdentifier>{a67c614b-3c23-4e50-8a01-6dd9e96388b9}</UniqueIdentifier>
    </Filter>
    <Filter Include="UI Elements">
      <UniqueIdentifier>{ec031215-840a-462e-b238-3ad04f542e91}</UniqueIdentifier>
    </Filter>
    <Filter Include="UI Elements\Browser">
      <UniqueIdentifier>{2bb47c0d-bf68-47e1-bc1c-ce7926a17d1a}</UniqueIdentifier>
    </Filter>
    <Filter Include="Resources\Archive\EntryType">
      <UniqueIdentifier>{d894001c-5335-4237-9b18-60440a1e6a60}</UniqueIdentifier>
    </Filter>
    <Filter Include="UI Elements\TextEditor">
      <UniqueIdentifier>{54fbf714-855d-444d-885d-1e12f9df2ef7}</UniqueIdentifier>
    </Filter>
    <Filter Include="General\Utility">
      <UniqueIdentifier>{3bdecab8-98a4-45cf-ab63-fe6368271c60}</UniqueIdentifier>
    </Filter>
    <Filter Include="General\Utility\PropertyList">
      <UniqueIdentifier>{363ddaab-2da0-45fb-8fc2-042e5c6723c4}</UniqueIdentifier>
    </Filter>
    <Filter Include="UI Elements\Lists">
      <UniqueIdentifier>{13cacd50-0c22-431c-b94e-2fc031b1c3dc}</UniqueIdentifier>
    </Filter>
    <Filter Include="Resources\Archive\EntryType\EntryDataFormat">
      <UniqueIdentifier>{c59be1fa-5ac3-471b-8512-cf3695aeac84}</UniqueIdentifier>
    </Filter>
    <Filter Include="General\Console">
      <UniqueIdentifier>{511149d3-5ded-4b1c-b004-d65769996d9d}</UniqueIdentifier>
    </Filter>
    <Filter Include="Dialogs\Preferences">
      <UniqueIdentifier>{22c29a05-108c-473f-a3cc-a3a235cea9e5}</UniqueIdentifier>
    </Filter>
    <Filter Include="External">
      <UniqueIdentifier>{b8ed0eb6-a1df-4b4b-8a59-d56cf99d842b}</UniqueIdentifier>
    </Filter>
    <Filter Include="External\Mus2Mid">
      <UniqueIdentifier>{dda863ce-2d21-48cb-9de4-44e8e63b1326}</UniqueIdentifier>
    </Filter>
    <Filter Include="External\BZip2">
      <UniqueIdentifier>{0c79342f-fa5a-4bf9-af74-0a9be8b1fdf6}</UniqueIdentifier>
    </Filter>
    <Filter Include="External\Lzma">
      <UniqueIdentifier>{9bcac562-c222-403d-98d8-186f578a87a6}</UniqueIdentifier>
    </Filter>
    <Filter Include="External\ZReaders">
      <UniqueIdentifier>{5e648a80-c228-40a7-9817-b3e2695df54e}</UniqueIdentifier>
    </Filter>
    <Filter Include="External\ZLib">
      <UniqueIdentifier>{1ca86170-39c5-4615-bb20-8f2d2fc14c42}</UniqueIdentifier>
    </Filter>
    <Filter Include="Resources\Archive\Formats">
      <UniqueIdentifier>{844561dc-871c-4534-ba8a-768af5269000}</UniqueIdentifier>
    </Filter>
    <Filter Include="Resources\Graphics\Image\Formats">
      <UniqueIdentifier>{544047dd-0bbf-43a3-b6ec-6f90661fad4c}</UniqueIdentifier>
    </Filter>
    <Filter Include="Map Editor\GameConfiguration">
      <UniqueIdentifier>{d3422c45-1960-43b3-b586-6baffde25566}</UniqueIdentifier>
    </Filter>
    <Filter Include="External\GLEW">
      <UniqueIdentifier>{a00649c9-b965-468e-8890-7338d43e5e39}</UniqueIdentifier>
    </Filter>
    <Filter Include="Map Editor\UI Elements\MapObjectPropsPanel">
      <UniqueIdentifier>{682d8ffc-a877-4ad6-9fda-704467efe0da}</UniqueIdentifier>
    </Filter>
    <Filter Include="Map Editor\GameConfiguration\Configurations">
      <UniqueIdentifier>{22412251-8001-4a47-b40f-114f27e933b9}</UniqueIdentifier>
    </Filter>
    <Filter Include="UI Elements\SToolBar">
      <UniqueIdentifier>{8a2b5ffe-17e4-4358-a572-8e338e14c933}</UniqueIdentifier>
    </Filter>
    <Filter Include="External\CodeLite Notebook Art">
      <UniqueIdentifier>{a0b955c7-f8c3-4ccf-94dd-2137c2dd6b5d}</UniqueIdentifier>
    </Filter>
    <Filter Include="External\sfMod">
      <UniqueIdentifier>{5ecd0756-5410-456d-b7d8-69e3ab5098bf}</UniqueIdentifier>
    </Filter>
    <Filter Include="Map Editor\UI Elements\Overlays">
      <UniqueIdentifier>{373e0e80-3aef-4e5a-b892-d9bf8b525878}</UniqueIdentifier>
    </Filter>
    <Filter Include="Map Editor\Script Editor">
      <UniqueIdentifier>{d49c5796-7d32-4213-adba-acc042385491}</UniqueIdentifier>
    </Filter>
    <Filter Include="External\Lua">
      <UniqueIdentifier>{f31c9d96-4290-4a38-91d0-fb9955293323}</UniqueIdentifier>
    </Filter>
    <Filter Include="Map Editor\GameConfiguration\Configurations\Games">
      <UniqueIdentifier>{f7e22cd9-1773-4f0d-8c9d-9f0c5d0c3ae0}</UniqueIdentifier>
    </Filter>
    <Filter Include="Map Editor\GameConfiguration\Configurations\Ports">
      <UniqueIdentifier>{71f26981-aa9b-4ed8-b732-6d07a6c57faf}</UniqueIdentifier>
    </Filter>
    <Filter Include="Map Editor\GameConfiguration\Configurations\Games\Include">
      <UniqueIdentifier>{eb1cd360-5f18-4f10-adbc-df5bc762285b}</UniqueIdentifier>
    </Filter>
    <Filter Include="Map Editor\GameConfiguration\Configurations\Ports\Include">
      <UniqueIdentifier>{99eceb21-bb23-4972-bb7e-23a2cbe6de2b}</UniqueIdentifier>
    </Filter>
    <Filter Include="External\libmodplug">
      <UniqueIdentifier>{d4a54f03-4a85-41e3-8cc0-f8268538d3bd}</UniqueIdentifier>
    </Filter>
    <Filter Include="Dialogs\SetupWizard">
      <UniqueIdentifier>{90dc0f0c-92e7-414e-a30b-76c8c288e615}</UniqueIdentifier>
    </Filter>
    <Filter Include="Map Editor\UI Elements\Overlays\Info">
      <UniqueIdentifier>{0818b646-e0fb-4903-a683-74d0c149675b}</UniqueIdentifier>
    </Filter>
    <Filter Include="Map Editor\UI Elements\Dialogs">
      <UniqueIdentifier>{76701b85-f3f6-418f-b84e-cddfc761072f}</UniqueIdentifier>
    </Filter>
  </ItemGroup>
  <ItemGroup>
    <ClCompile Include="src\GfxConvDialog.cpp">
      <Filter>Dialogs</Filter>
    </ClCompile>
    <ClCompile Include="src\ModifyOffsetsDialog.cpp">
      <Filter>Dialogs</Filter>
    </ClCompile>
    <ClCompile Include="src\PaletteDialog.cpp">
      <Filter>Dialogs</Filter>
    </ClCompile>
    <ClCompile Include="src\Clipboard.cpp">
      <Filter>General</Filter>
    </ClCompile>
    <ClCompile Include="src\CVar.cpp">
      <Filter>General</Filter>
    </ClCompile>
    <ClCompile Include="src\ListenerAnnouncer.cpp">
      <Filter>General</Filter>
    </ClCompile>
    <ClCompile Include="src\MainApp.cpp">
      <Filter>General</Filter>
    </ClCompile>
    <ClCompile Include="src\MemChunk.cpp">
      <Filter>General</Filter>
    </ClCompile>
    <ClCompile Include="src\Misc.cpp">
      <Filter>General</Filter>
    </ClCompile>
    <ClCompile Include="src\OpenGL.cpp">
      <Filter>General</Filter>
    </ClCompile>
    <ClCompile Include="src\WxStuff.cpp">
      <Filter>General</Filter>
    </ClCompile>
    <ClCompile Include="src\Property.cpp">
      <Filter>General\Utility\PropertyList</Filter>
    </ClCompile>
    <ClCompile Include="src\PropertyList.cpp">
      <Filter>General\Utility\PropertyList</Filter>
    </ClCompile>
    <ClCompile Include="src\EntryOperations.cpp">
      <Filter>Main Editor</Filter>
    </ClCompile>
    <ClCompile Include="src\MainWindow.cpp">
      <Filter>Main Editor</Filter>
    </ClCompile>
    <ClCompile Include="src\ArchiveManagerPanel.cpp">
      <Filter>Main Editor\UI Elements</Filter>
    </ClCompile>
    <ClCompile Include="src\AnimatedEntryPanel.cpp">
      <Filter>Main Editor\UI Elements\EntryPanel</Filter>
    </ClCompile>
    <ClCompile Include="src\DefaultEntryPanel.cpp">
      <Filter>Main Editor\UI Elements\EntryPanel</Filter>
    </ClCompile>
    <ClCompile Include="src\EntryPanel.cpp">
      <Filter>Main Editor\UI Elements\EntryPanel</Filter>
    </ClCompile>
    <ClCompile Include="src\GfxEntryPanel.cpp">
      <Filter>Main Editor\UI Elements\EntryPanel</Filter>
    </ClCompile>
    <ClCompile Include="src\PaletteEntryPanel.cpp">
      <Filter>Main Editor\UI Elements\EntryPanel</Filter>
    </ClCompile>
    <ClCompile Include="src\SwitchesEntryPanel.cpp">
      <Filter>Main Editor\UI Elements\EntryPanel</Filter>
    </ClCompile>
    <ClCompile Include="src\TextEntryPanel.cpp">
      <Filter>Main Editor\UI Elements\EntryPanel</Filter>
    </ClCompile>
    <ClCompile Include="src\PatchTablePanel.cpp">
      <Filter>Main Editor\UI Elements\TextureXEditor</Filter>
    </ClCompile>
    <ClCompile Include="src\TextureEditorPanel.cpp">
      <Filter>Main Editor\UI Elements\TextureXEditor</Filter>
    </ClCompile>
    <ClCompile Include="src\TextureXEditor.cpp">
      <Filter>Main Editor\UI Elements\TextureXEditor</Filter>
    </ClCompile>
    <ClCompile Include="src\MapEditorWindow.cpp">
      <Filter>Map Editor</Filter>
    </ClCompile>
    <ClCompile Include="src\MapCanvas.cpp">
      <Filter>Map Editor\UI Elements</Filter>
    </ClCompile>
    <ClCompile Include="src\MapLine.cpp">
      <Filter>Map Editor\SLADEMap</Filter>
    </ClCompile>
    <ClCompile Include="src\MapSector.cpp">
      <Filter>Map Editor\SLADEMap</Filter>
    </ClCompile>
    <ClCompile Include="src\MapSide.cpp">
      <Filter>Map Editor\SLADEMap</Filter>
    </ClCompile>
    <ClCompile Include="src\MapThing.cpp">
      <Filter>Map Editor\SLADEMap</Filter>
    </ClCompile>
    <ClCompile Include="src\MapVertex.cpp">
      <Filter>Map Editor\SLADEMap</Filter>
    </ClCompile>
    <ClCompile Include="src\Archive.cpp">
      <Filter>Resources\Archive</Filter>
    </ClCompile>
    <ClCompile Include="src\ArchiveEntry.cpp">
      <Filter>Resources\Archive</Filter>
    </ClCompile>
    <ClCompile Include="src\ArchiveManager.cpp">
      <Filter>Resources\Archive</Filter>
    </ClCompile>
    <ClCompile Include="src\AnimatedList.cpp">
      <Filter>Resources\Binary Control Lumps</Filter>
    </ClCompile>
    <ClCompile Include="src\SwitchesList.cpp">
      <Filter>Resources\Binary Control Lumps</Filter>
    </ClCompile>
    <ClCompile Include="src\GLTexture.cpp">
      <Filter>Resources\Graphics</Filter>
    </ClCompile>
    <ClCompile Include="src\Icons.cpp">
      <Filter>Resources\Graphics</Filter>
    </ClCompile>
    <ClCompile Include="src\SImage.cpp">
      <Filter>Resources\Graphics\Image</Filter>
    </ClCompile>
    <ClCompile Include="src\Palette.cpp">
      <Filter>Resources\Graphics\Palette</Filter>
    </ClCompile>
    <ClCompile Include="src\PaletteManager.cpp">
      <Filter>Resources\Graphics\Palette</Filter>
    </ClCompile>
    <ClCompile Include="src\CTexture.cpp">
      <Filter>Resources\Graphics\Composite Texture</Filter>
    </ClCompile>
    <ClCompile Include="src\PatchTable.cpp">
      <Filter>Resources\Graphics\Composite Texture</Filter>
    </ClCompile>
    <ClCompile Include="src\TextureXList.cpp">
      <Filter>Resources\Graphics\Composite Texture</Filter>
    </ClCompile>
    <ClCompile Include="src\ColourBox.cpp">
      <Filter>UI Elements</Filter>
    </ClCompile>
    <ClCompile Include="src\ConsolePanel.cpp">
      <Filter>UI Elements</Filter>
    </ClCompile>
    <ClCompile Include="src\CTextureCanvas.cpp">
      <Filter>UI Elements</Filter>
    </ClCompile>
    <ClCompile Include="src\GfxCanvas.cpp">
      <Filter>UI Elements</Filter>
    </ClCompile>
    <ClCompile Include="src\OGLCanvas.cpp">
      <Filter>UI Elements</Filter>
    </ClCompile>
    <ClCompile Include="src\PaletteCanvas.cpp">
      <Filter>UI Elements</Filter>
    </ClCompile>
    <ClCompile Include="src\PaletteChooser.cpp">
      <Filter>UI Elements</Filter>
    </ClCompile>
    <ClCompile Include="src\SplashWindow.cpp">
      <Filter>UI Elements</Filter>
    </ClCompile>
    <ClCompile Include="src\EntryType.cpp">
      <Filter>Resources\Archive\EntryType</Filter>
    </ClCompile>
    <ClCompile Include="src\TextEditor.cpp">
      <Filter>UI Elements\TextEditor</Filter>
    </ClCompile>
    <ClCompile Include="src\TextLanguage.cpp">
      <Filter>UI Elements\TextEditor</Filter>
    </ClCompile>
    <ClCompile Include="src\Tree.cpp">
      <Filter>General\Utility</Filter>
    </ClCompile>
    <ClCompile Include="src\Tokenizer.cpp">
      <Filter>General\Utility</Filter>
    </ClCompile>
    <ClCompile Include="src\Parser.cpp">
      <Filter>General\Utility</Filter>
    </ClCompile>
    <ClCompile Include="src\ArchiveEntryList.cpp">
      <Filter>UI Elements\Lists</Filter>
    </ClCompile>
    <ClCompile Include="src\ListView.cpp">
      <Filter>UI Elements\Lists</Filter>
    </ClCompile>
    <ClCompile Include="src\EntryDataFormat.cpp">
      <Filter>Resources\Archive\EntryType\EntryDataFormat</Filter>
    </ClCompile>
    <ClCompile Include="src\VirtualListView.cpp">
      <Filter>UI Elements\Lists</Filter>
    </ClCompile>
    <ClCompile Include="src\ArchivePanel.cpp">
      <Filter>Main Editor\UI Elements</Filter>
    </ClCompile>
    <ClCompile Include="src\TextureXPanel.cpp">
      <Filter>Main Editor\UI Elements\TextureXEditor</Filter>
    </ClCompile>
    <ClCompile Include="src\BaseResourceChooser.cpp">
      <Filter>Main Editor\UI Elements</Filter>
    </ClCompile>
    <ClCompile Include="src\BrowserItem.cpp">
      <Filter>UI Elements\Browser</Filter>
    </ClCompile>
    <ClCompile Include="src\BrowserWindow.cpp">
      <Filter>UI Elements\Browser</Filter>
    </ClCompile>
    <ClCompile Include="src\Console.cpp">
      <Filter>General\Console</Filter>
    </ClCompile>
    <ClCompile Include="src\SImageFormats.cpp">
      <Filter>Resources\Graphics\Image</Filter>
    </ClCompile>
    <ClCompile Include="src\PatchBrowser.cpp">
      <Filter>Main Editor\UI Elements\TextureXEditor</Filter>
    </ClCompile>
    <ClCompile Include="src\HexEntryPanel.cpp">
      <Filter>Main Editor\UI Elements\EntryPanel</Filter>
    </ClCompile>
    <ClCompile Include="src\HexEditorPanel.cpp">
      <Filter>UI Elements</Filter>
    </ClCompile>
    <ClCompile Include="src\MapEntryPanel.cpp">
      <Filter>Main Editor\UI Elements\EntryPanel</Filter>
    </ClCompile>
    <ClCompile Include="src\ArchiveOperations.cpp">
      <Filter>Main Editor</Filter>
    </ClCompile>
    <ClCompile Include="src\TextStyle.cpp">
      <Filter>UI Elements\TextEditor</Filter>
    </ClCompile>
    <ClCompile Include="src\AudioEntryPanel.cpp">
      <Filter>Main Editor\UI Elements\EntryPanel</Filter>
    </ClCompile>
    <ClCompile Include="src\Conversions.cpp">
      <Filter>Main Editor</Filter>
    </ClCompile>
    <ClCompile Include="src\MIDIPlayer.cpp">
      <Filter>General</Filter>
    </ClCompile>
    <ClCompile Include="src\BrowserCanvas.cpp">
      <Filter>UI Elements\Browser</Filter>
    </ClCompile>
    <ClCompile Include="src\CodePages.cpp">
      <Filter>General\Utility</Filter>
    </ClCompile>
    <ClCompile Include="src\ANSIEntryPanel.cpp">
      <Filter>Main Editor\UI Elements\EntryPanel</Filter>
    </ClCompile>
    <ClCompile Include="src\ANSICanvas.cpp">
      <Filter>UI Elements</Filter>
    </ClCompile>
    <ClCompile Include="src\SFont.cpp">
      <Filter>Resources\Graphics\Font</Filter>
    </ClCompile>
    <ClCompile Include="src\ExtMessageDialog.cpp">
      <Filter>Dialogs</Filter>
    </ClCompile>
    <ClCompile Include="src\ZTextureEditorPanel.cpp">
      <Filter>Main Editor\UI Elements\TextureXEditor</Filter>
    </ClCompile>
    <ClCompile Include="src\ResourceManager.cpp">
      <Filter>Resources</Filter>
    </ClCompile>
    <ClCompile Include="src\Translation.cpp">
      <Filter>Resources\Graphics</Filter>
    </ClCompile>
    <ClCompile Include="src\MathStuff.cpp">
      <Filter>General\Utility</Filter>
    </ClCompile>
    <ClCompile Include="src\SAction.cpp">
      <Filter>General</Filter>
    </ClCompile>
    <ClCompile Include="src\TranslationEditorDialog.cpp">
      <Filter>Dialogs</Filter>
    </ClCompile>
    <ClCompile Include="src\mus2mid\mus2mid.cpp">
      <Filter>External\Mus2Mid</Filter>
    </ClCompile>
    <ClCompile Include="src\bzip2\blocksort.c">
      <Filter>External\BZip2</Filter>
    </ClCompile>
    <ClCompile Include="src\bzip2\bzlib.c">
      <Filter>External\BZip2</Filter>
    </ClCompile>
    <ClCompile Include="src\bzip2\compress.c">
      <Filter>External\BZip2</Filter>
    </ClCompile>
    <ClCompile Include="src\bzip2\crctable.c">
      <Filter>External\BZip2</Filter>
    </ClCompile>
    <ClCompile Include="src\bzip2\decompress.c">
      <Filter>External\BZip2</Filter>
    </ClCompile>
    <ClCompile Include="src\bzip2\huffman.c">
      <Filter>External\BZip2</Filter>
    </ClCompile>
    <ClCompile Include="src\bzip2\randtable.c">
      <Filter>External\BZip2</Filter>
    </ClCompile>
    <ClCompile Include="src\Compression.cpp">
      <Filter>General\Utility</Filter>
    </ClCompile>
    <ClCompile Include="src\zreaders\ancientzip.cpp">
      <Filter>External\ZReaders</Filter>
    </ClCompile>
    <ClCompile Include="src\zreaders\files.cpp">
      <Filter>External\ZReaders</Filter>
    </ClCompile>
    <ClCompile Include="src\zreaders\m_alloc.cpp">
      <Filter>External\ZReaders</Filter>
    </ClCompile>
    <ClCompile Include="src\zlib\adler32.c">
      <Filter>External\ZLib</Filter>
    </ClCompile>
    <ClCompile Include="src\zlib\crc32.c">
      <Filter>External\ZLib</Filter>
    </ClCompile>
    <ClCompile Include="src\zlib\deflate.c">
      <Filter>External\ZLib</Filter>
    </ClCompile>
    <ClCompile Include="src\zlib\gzio.c">
      <Filter>External\ZLib</Filter>
    </ClCompile>
    <ClCompile Include="src\zlib\infback.c">
      <Filter>External\ZLib</Filter>
    </ClCompile>
    <ClCompile Include="src\zlib\inffast.c">
      <Filter>External\ZLib</Filter>
    </ClCompile>
    <ClCompile Include="src\zlib\inflate.c">
      <Filter>External\ZLib</Filter>
    </ClCompile>
    <ClCompile Include="src\zlib\inftrees.c">
      <Filter>External\ZLib</Filter>
    </ClCompile>
    <ClCompile Include="src\zlib\trees.c">
      <Filter>External\ZLib</Filter>
    </ClCompile>
    <ClCompile Include="src\zlib\uncompr.c">
      <Filter>External\ZLib</Filter>
    </ClCompile>
    <ClCompile Include="src\zlib\zutil.c">
      <Filter>External\ZLib</Filter>
    </ClCompile>
    <ClCompile Include="src\lzma\C\7zAlloc.c">
      <Filter>External\Lzma</Filter>
    </ClCompile>
    <ClCompile Include="src\lzma\C\7zBuf.c">
      <Filter>External\Lzma</Filter>
    </ClCompile>
    <ClCompile Include="src\lzma\C\7zBuf2.c">
      <Filter>External\Lzma</Filter>
    </ClCompile>
    <ClCompile Include="src\lzma\C\7zCrc.c">
      <Filter>External\Lzma</Filter>
    </ClCompile>
    <ClCompile Include="src\lzma\C\7zCrcOpt.c">
      <Filter>External\Lzma</Filter>
    </ClCompile>
    <ClCompile Include="src\lzma\C\7zDec.c">
      <Filter>External\Lzma</Filter>
    </ClCompile>
    <ClCompile Include="src\lzma\C\7zFile.c">
      <Filter>External\Lzma</Filter>
    </ClCompile>
    <ClCompile Include="src\lzma\C\7zIn.c">
      <Filter>External\Lzma</Filter>
    </ClCompile>
    <ClCompile Include="src\lzma\C\7zStream.c">
      <Filter>External\Lzma</Filter>
    </ClCompile>
    <ClCompile Include="src\lzma\C\Alloc.c">
      <Filter>External\Lzma</Filter>
    </ClCompile>
    <ClCompile Include="src\lzma\C\Bcj2.c">
      <Filter>External\Lzma</Filter>
    </ClCompile>
    <ClCompile Include="src\lzma\C\Bra.c">
      <Filter>External\Lzma</Filter>
    </ClCompile>
    <ClCompile Include="src\lzma\C\Bra86.c">
      <Filter>External\Lzma</Filter>
    </ClCompile>
    <ClCompile Include="src\lzma\C\BraIA64.c">
      <Filter>External\Lzma</Filter>
    </ClCompile>
    <ClCompile Include="src\lzma\C\CpuArch.c">
      <Filter>External\Lzma</Filter>
    </ClCompile>
    <ClCompile Include="src\lzma\C\Delta.c">
      <Filter>External\Lzma</Filter>
    </ClCompile>
    <ClCompile Include="src\lzma\C\LzFind.c">
      <Filter>External\Lzma</Filter>
    </ClCompile>
    <ClCompile Include="src\lzma\C\LzFindMt.c">
      <Filter>External\Lzma</Filter>
    </ClCompile>
    <ClCompile Include="src\lzma\C\Lzma2Dec.c">
      <Filter>External\Lzma</Filter>
    </ClCompile>
    <ClCompile Include="src\lzma\C\Lzma2Enc.c">
      <Filter>External\Lzma</Filter>
    </ClCompile>
    <ClCompile Include="src\lzma\C\Lzma86Dec.c">
      <Filter>External\Lzma</Filter>
    </ClCompile>
    <ClCompile Include="src\lzma\C\Lzma86Enc.c">
      <Filter>External\Lzma</Filter>
    </ClCompile>
    <ClCompile Include="src\lzma\C\LzmaDec.c">
      <Filter>External\Lzma</Filter>
    </ClCompile>
    <ClCompile Include="src\lzma\C\LzmaEnc.c">
      <Filter>External\Lzma</Filter>
    </ClCompile>
    <ClCompile Include="src\lzma\C\LzmaLib.c">
      <Filter>External\Lzma</Filter>
    </ClCompile>
    <ClCompile Include="src\lzma\C\MtCoder.c">
      <Filter>External\Lzma</Filter>
    </ClCompile>
    <ClCompile Include="src\lzma\C\Ppmd7.c">
      <Filter>External\Lzma</Filter>
    </ClCompile>
    <ClCompile Include="src\lzma\C\Ppmd7Dec.c">
      <Filter>External\Lzma</Filter>
    </ClCompile>
    <ClCompile Include="src\lzma\C\Ppmd7Enc.c">
      <Filter>External\Lzma</Filter>
    </ClCompile>
    <ClCompile Include="src\lzma\C\Sha256.c">
      <Filter>External\Lzma</Filter>
    </ClCompile>
    <ClCompile Include="src\lzma\C\Threads.c">
      <Filter>External\Lzma</Filter>
    </ClCompile>
    <ClCompile Include="src\lzma\C\Xz.c">
      <Filter>External\Lzma</Filter>
    </ClCompile>
    <ClCompile Include="src\lzma\C\XzCrc64.c">
      <Filter>External\Lzma</Filter>
    </ClCompile>
    <ClCompile Include="src\lzma\C\XzDec.c">
      <Filter>External\Lzma</Filter>
    </ClCompile>
    <ClCompile Include="src\lzma\C\XzEnc.c">
      <Filter>External\Lzma</Filter>
    </ClCompile>
    <ClCompile Include="src\lzma\C\XzIn.c">
      <Filter>External\Lzma</Filter>
    </ClCompile>
    <ClCompile Include="src\ADatArchive.cpp">
      <Filter>Resources\Archive\Formats</Filter>
    </ClCompile>
    <ClCompile Include="src\BSPArchive.cpp">
      <Filter>Resources\Archive\Formats</Filter>
    </ClCompile>
    <ClCompile Include="src\BZip2Archive.cpp">
      <Filter>Resources\Archive\Formats</Filter>
    </ClCompile>
    <ClCompile Include="src\DatArchive.cpp">
      <Filter>Resources\Archive\Formats</Filter>
    </ClCompile>
    <ClCompile Include="src\GobArchive.cpp">
      <Filter>Resources\Archive\Formats</Filter>
    </ClCompile>
    <ClCompile Include="src\GrpArchive.cpp">
      <Filter>Resources\Archive\Formats</Filter>
    </ClCompile>
    <ClCompile Include="src\GZipArchive.cpp">
      <Filter>Resources\Archive\Formats</Filter>
    </ClCompile>
    <ClCompile Include="src\HogArchive.cpp">
      <Filter>Resources\Archive\Formats</Filter>
    </ClCompile>
    <ClCompile Include="src\LfdArchive.cpp">
      <Filter>Resources\Archive\Formats</Filter>
    </ClCompile>
    <ClCompile Include="src\LibArchive.cpp">
      <Filter>Resources\Archive\Formats</Filter>
    </ClCompile>
    <ClCompile Include="src\PakArchive.cpp">
      <Filter>Resources\Archive\Formats</Filter>
    </ClCompile>
    <ClCompile Include="src\ResArchive.cpp">
      <Filter>Resources\Archive\Formats</Filter>
    </ClCompile>
    <ClCompile Include="src\RffArchive.cpp">
      <Filter>Resources\Archive\Formats</Filter>
    </ClCompile>
    <ClCompile Include="src\TarArchive.cpp">
      <Filter>Resources\Archive\Formats</Filter>
    </ClCompile>
    <ClCompile Include="src\Wad2Archive.cpp">
      <Filter>Resources\Archive\Formats</Filter>
    </ClCompile>
    <ClCompile Include="src\WadArchive.cpp">
      <Filter>Resources\Archive\Formats</Filter>
    </ClCompile>
    <ClCompile Include="src\WadJArchive.cpp">
      <Filter>Resources\Archive\Formats</Filter>
    </ClCompile>
    <ClCompile Include="src\WolfArchive.cpp">
      <Filter>Resources\Archive\Formats</Filter>
    </ClCompile>
    <ClCompile Include="src\ZipArchive.cpp">
      <Filter>Resources\Archive\Formats</Filter>
    </ClCompile>
    <ClCompile Include="src\SIFormat.cpp">
      <Filter>Resources\Graphics\Image\Formats</Filter>
    </ClCompile>
    <ClCompile Include="src\Drawing.cpp">
      <Filter>General</Filter>
    </ClCompile>
    <ClCompile Include="src\DockPanel.cpp">
      <Filter>UI Elements</Filter>
    </ClCompile>
    <ClCompile Include="src\KeyBind.cpp">
      <Filter>General</Filter>
    </ClCompile>
    <ClCompile Include="src\SFileDialog.cpp">
      <Filter>General\Utility</Filter>
    </ClCompile>
    <ClCompile Include="src\ColourConfiguration.cpp">
      <Filter>General</Filter>
    </ClCompile>
    <ClCompile Include="src\MCAnimations.cpp">
      <Filter>Map Editor\UI Elements</Filter>
    </ClCompile>
    <ClCompile Include="src\MapTextureManager.cpp">
      <Filter>Map Editor</Filter>
    </ClCompile>
    <ClCompile Include="src\FileMonitor.cpp">
      <Filter>General</Filter>
    </ClCompile>
    <ClCompile Include="src\GameConfiguration.cpp">
      <Filter>Map Editor\GameConfiguration</Filter>
    </ClCompile>
    <ClCompile Include="src\ActionSpecial.cpp">
      <Filter>Map Editor\GameConfiguration</Filter>
    </ClCompile>
    <ClCompile Include="src\ThingType.cpp">
      <Filter>Map Editor\GameConfiguration</Filter>
    </ClCompile>
    <ClCompile Include="src\glew\glew.c">
      <Filter>External\GLEW</Filter>
    </ClCompile>
    <ClCompile Include="src\MapRenderer2D.cpp">
      <Filter>Map Editor</Filter>
    </ClCompile>
    <ClCompile Include="src\Polygon2D.cpp">
      <Filter>General\Utility</Filter>
    </ClCompile>
    <ClCompile Include="src\UDMFProperty.cpp">
      <Filter>Map Editor\GameConfiguration</Filter>
    </ClCompile>
    <ClCompile Include="src\MapObject.cpp">
      <Filter>Map Editor\SLADEMap</Filter>
    </ClCompile>
    <ClCompile Include="src\ThingTypeTreeView.cpp">
      <Filter>Map Editor\UI Elements</Filter>
    </ClCompile>
    <ClCompile Include="src\MapEditorConfigDialog.cpp">
      <Filter>Dialogs</Filter>
    </ClCompile>
    <ClCompile Include="src\MapObjectPropsPanel.cpp">
      <Filter>Map Editor\UI Elements\MapObjectPropsPanel</Filter>
    </ClCompile>
    <ClCompile Include="src\MOPGProperty.cpp">
      <Filter>Map Editor\UI Elements\MapObjectPropsPanel</Filter>
    </ClCompile>
    <ClCompile Include="src\SToolBar.cpp">
      <Filter>UI Elements\SToolBar</Filter>
    </ClCompile>
    <ClCompile Include="src\SToolBarButton.cpp">
      <Filter>UI Elements\SToolBar</Filter>
    </ClCompile>
    <ClCompile Include="src\MapPreviewCanvas.cpp">
      <Filter>UI Elements</Filter>
    </ClCompile>
    <ClCompile Include="src\cl_notebook_art\cl_aui_notebook_art.cpp">
      <Filter>External\CodeLite Notebook Art</Filter>
    </ClCompile>
    <ClCompile Include="src\sfMod\sfMod.cpp">
      <Filter>External\sfMod</Filter>
    </ClCompile>
    <ClCompile Include="src\SectorTextureOverlay.cpp">
      <Filter>Map Editor\UI Elements\Overlays</Filter>
    </ClCompile>
    <ClCompile Include="src\LineTextureOverlay.cpp">
      <Filter>Map Editor\UI Elements\Overlays</Filter>
    </ClCompile>
    <ClCompile Include="src\STopWindow.cpp">
      <Filter>UI Elements</Filter>
    </ClCompile>
    <ClCompile Include="src\SectorBuilder.cpp">
      <Filter>Map Editor</Filter>
    </ClCompile>
    <ClCompile Include="src\SLADEMap.cpp">
      <Filter>Map Editor\SLADEMap</Filter>
    </ClCompile>
    <ClCompile Include="src\NodeBuilders.cpp">
      <Filter>Map Editor</Filter>
    </ClCompile>
    <ClCompile Include="src\ShapeDrawPanel.cpp">
      <Filter>Map Editor\UI Elements</Filter>
    </ClCompile>
    <ClCompile Include="src\MapRenderer3D.cpp">
      <Filter>Map Editor</Filter>
    </ClCompile>
    <ClCompile Include="src\ScriptEditorPanel.cpp">
      <Filter>Map Editor\Script Editor</Filter>
    </ClCompile>
    <ClCompile Include="src\CIEDeltaEquations.cpp">
      <Filter>General\Utility</Filter>
    </ClCompile>
    <ClCompile Include="src\MapReplaceDialog.cpp">
      <Filter>Dialogs</Filter>
    </ClCompile>
    <ClCompile Include="src\Lua.cpp">
      <Filter>General</Filter>
    </ClCompile>
    <ClCompile Include="src\lua\lapi.c">
      <Filter>External\Lua</Filter>
    </ClCompile>
    <ClCompile Include="src\lua\lauxlib.c">
      <Filter>External\Lua</Filter>
    </ClCompile>
    <ClCompile Include="src\lua\lbaselib.c">
      <Filter>External\Lua</Filter>
    </ClCompile>
    <ClCompile Include="src\lua\lbitlib.c">
      <Filter>External\Lua</Filter>
    </ClCompile>
    <ClCompile Include="src\lua\lcode.c">
      <Filter>External\Lua</Filter>
    </ClCompile>
    <ClCompile Include="src\lua\lcorolib.c">
      <Filter>External\Lua</Filter>
    </ClCompile>
    <ClCompile Include="src\lua\lctype.c">
      <Filter>External\Lua</Filter>
    </ClCompile>
    <ClCompile Include="src\lua\ldblib.c">
      <Filter>External\Lua</Filter>
    </ClCompile>
    <ClCompile Include="src\lua\ldebug.c">
      <Filter>External\Lua</Filter>
    </ClCompile>
    <ClCompile Include="src\lua\ldo.c">
      <Filter>External\Lua</Filter>
    </ClCompile>
    <ClCompile Include="src\lua\ldump.c">
      <Filter>External\Lua</Filter>
    </ClCompile>
    <ClCompile Include="src\lua\lfunc.c">
      <Filter>External\Lua</Filter>
    </ClCompile>
    <ClCompile Include="src\lua\lgc.c">
      <Filter>External\Lua</Filter>
    </ClCompile>
    <ClCompile Include="src\lua\linit.c">
      <Filter>External\Lua</Filter>
    </ClCompile>
    <ClCompile Include="src\lua\liolib.c">
      <Filter>External\Lua</Filter>
    </ClCompile>
    <ClCompile Include="src\lua\llex.c">
      <Filter>External\Lua</Filter>
    </ClCompile>
    <ClCompile Include="src\lua\lmathlib.c">
      <Filter>External\Lua</Filter>
    </ClCompile>
    <ClCompile Include="src\lua\lmem.c">
      <Filter>External\Lua</Filter>
    </ClCompile>
    <ClCompile Include="src\lua\loadlib.c">
      <Filter>External\Lua</Filter>
    </ClCompile>
    <ClCompile Include="src\lua\lobject.c">
      <Filter>External\Lua</Filter>
    </ClCompile>
    <ClCompile Include="src\lua\lopcodes.c">
      <Filter>External\Lua</Filter>
    </ClCompile>
    <ClCompile Include="src\lua\loslib.c">
      <Filter>External\Lua</Filter>
    </ClCompile>
    <ClCompile Include="src\lua\lparser.c">
      <Filter>External\Lua</Filter>
    </ClCompile>
    <ClCompile Include="src\lua\lstate.c">
      <Filter>External\Lua</Filter>
    </ClCompile>
    <ClCompile Include="src\lua\lstring.c">
      <Filter>External\Lua</Filter>
    </ClCompile>
    <ClCompile Include="src\lua\lstrlib.c">
      <Filter>External\Lua</Filter>
    </ClCompile>
    <ClCompile Include="src\lua\ltable.c">
      <Filter>External\Lua</Filter>
    </ClCompile>
    <ClCompile Include="src\lua\ltablib.c">
      <Filter>External\Lua</Filter>
    </ClCompile>
    <ClCompile Include="src\lua\ltm.c">
      <Filter>External\Lua</Filter>
    </ClCompile>
    <ClCompile Include="src\lua\lundump.c">
      <Filter>External\Lua</Filter>
    </ClCompile>
    <ClCompile Include="src\lua\lvm.c">
      <Filter>External\Lua</Filter>
    </ClCompile>
    <ClCompile Include="src\lua\lzio.c">
      <Filter>External\Lua</Filter>
    </ClCompile>
    <ClCompile Include="src\UndoRedo.cpp">
      <Filter>General</Filter>
    </ClCompile>
    <ClCompile Include="src\UndoManagerHistoryPanel.cpp">
      <Filter>UI Elements</Filter>
    </ClCompile>
    <ClCompile Include="src\DiskArchive.cpp">
      <Filter>Resources\Archive\Formats</Filter>
    </ClCompile>
    <ClCompile Include="libmodplug\fastmix.cpp">
      <Filter>External\libmodplug</Filter>
    </ClCompile>
    <ClCompile Include="libmodplug\load_669.cpp">
      <Filter>External\libmodplug</Filter>
    </ClCompile>
    <ClCompile Include="libmodplug\load_abc.cpp">
      <Filter>External\libmodplug</Filter>
    </ClCompile>
    <ClCompile Include="libmodplug\load_amf.cpp">
      <Filter>External\libmodplug</Filter>
    </ClCompile>
    <ClCompile Include="libmodplug\load_ams.cpp">
      <Filter>External\libmodplug</Filter>
    </ClCompile>
    <ClCompile Include="libmodplug\load_dbm.cpp">
      <Filter>External\libmodplug</Filter>
    </ClCompile>
    <ClCompile Include="libmodplug\load_dmf.cpp">
      <Filter>External\libmodplug</Filter>
    </ClCompile>
    <ClCompile Include="libmodplug\load_dsm.cpp">
      <Filter>External\libmodplug</Filter>
    </ClCompile>
    <ClCompile Include="libmodplug\load_far.cpp">
      <Filter>External\libmodplug</Filter>
    </ClCompile>
    <ClCompile Include="libmodplug\load_it.cpp">
      <Filter>External\libmodplug</Filter>
    </ClCompile>
    <ClCompile Include="libmodplug\load_j2b.cpp">
      <Filter>External\libmodplug</Filter>
    </ClCompile>
    <ClCompile Include="libmodplug\load_mdl.cpp">
      <Filter>External\libmodplug</Filter>
    </ClCompile>
    <ClCompile Include="libmodplug\load_med.cpp">
      <Filter>External\libmodplug</Filter>
    </ClCompile>
    <ClCompile Include="libmodplug\load_mid.cpp">
      <Filter>External\libmodplug</Filter>
    </ClCompile>
    <ClCompile Include="libmodplug\load_mod.cpp">
      <Filter>External\libmodplug</Filter>
    </ClCompile>
    <ClCompile Include="libmodplug\load_mt2.cpp">
      <Filter>External\libmodplug</Filter>
    </ClCompile>
    <ClCompile Include="libmodplug\load_mtm.cpp">
      <Filter>External\libmodplug</Filter>
    </ClCompile>
    <ClCompile Include="libmodplug\load_okt.cpp">
      <Filter>External\libmodplug</Filter>
    </ClCompile>
    <ClCompile Include="libmodplug\load_pat.cpp">
      <Filter>External\libmodplug</Filter>
    </ClCompile>
    <ClCompile Include="libmodplug\load_psm.cpp">
      <Filter>External\libmodplug</Filter>
    </ClCompile>
    <ClCompile Include="libmodplug\load_ptm.cpp">
      <Filter>External\libmodplug</Filter>
    </ClCompile>
    <ClCompile Include="libmodplug\load_s3m.cpp">
      <Filter>External\libmodplug</Filter>
    </ClCompile>
    <ClCompile Include="libmodplug\load_stm.cpp">
      <Filter>External\libmodplug</Filter>
    </ClCompile>
    <ClCompile Include="libmodplug\load_ult.cpp">
      <Filter>External\libmodplug</Filter>
    </ClCompile>
    <ClCompile Include="libmodplug\load_umx.cpp">
      <Filter>External\libmodplug</Filter>
    </ClCompile>
    <ClCompile Include="libmodplug\load_wav.cpp">
      <Filter>External\libmodplug</Filter>
    </ClCompile>
    <ClCompile Include="libmodplug\load_xm.cpp">
      <Filter>External\libmodplug</Filter>
    </ClCompile>
    <ClCompile Include="libmodplug\mmcmp.cpp">
      <Filter>External\libmodplug</Filter>
    </ClCompile>
    <ClCompile Include="libmodplug\modplug.cpp">
      <Filter>External\libmodplug</Filter>
    </ClCompile>
    <ClCompile Include="libmodplug\snd_dsp.cpp">
      <Filter>External\libmodplug</Filter>
    </ClCompile>
    <ClCompile Include="libmodplug\snd_flt.cpp">
      <Filter>External\libmodplug</Filter>
    </ClCompile>
    <ClCompile Include="libmodplug\snd_fx.cpp">
      <Filter>External\libmodplug</Filter>
    </ClCompile>
    <ClCompile Include="libmodplug\sndfile.cpp">
      <Filter>External\libmodplug</Filter>
    </ClCompile>
    <ClCompile Include="libmodplug\sndmix.cpp">
      <Filter>External\libmodplug</Filter>
    </ClCompile>
    <ClCompile Include="src\GenLineSpecial.cpp">
      <Filter>Map Editor\GameConfiguration</Filter>
    </ClCompile>
    <ClCompile Include="src\MapEditor.cpp">
      <Filter>Map Editor</Filter>
    </ClCompile>
    <ClCompile Include="src\QuickTextureOverlay3d.cpp">
      <Filter>Map Editor\UI Elements\Overlays</Filter>
    </ClCompile>
    <ClCompile Include="src\GenLineSpecialPanel.cpp">
      <Filter>Map Editor\UI Elements</Filter>
    </ClCompile>
    <ClCompile Include="src\ObjectEdit.cpp">
      <Filter>Map Editor</Filter>
    </ClCompile>
    <ClCompile Include="src\ObjectEditPanel.cpp">
      <Filter>Map Editor\UI Elements</Filter>
    </ClCompile>
    <ClCompile Include="src\Dialogs\SetupWizard\BaseResourceWizardPage.cpp">
      <Filter>Dialogs\SetupWizard</Filter>
    </ClCompile>
    <ClCompile Include="src\Dialogs\SetupWizard\SetupWizardDialog.cpp">
      <Filter>Dialogs\SetupWizard</Filter>
    </ClCompile>
    <ClCompile Include="src\Dialogs\SetupWizard\TempFolderWizardPage.cpp">
      <Filter>Dialogs\SetupWizard</Filter>
    </ClCompile>
    <ClCompile Include="src\Dialogs\SetupWizard\NodeBuildersWizardPage.cpp">
      <Filter>Dialogs\SetupWizard</Filter>
    </ClCompile>
    <ClCompile Include="src\Dialogs\RunDialog.cpp">
      <Filter>Dialogs</Filter>
    </ClCompile>
    <ClCompile Include="src\Executables.cpp">
      <Filter>General</Filter>
    </ClCompile>
    <ClCompile Include="src\ResourceArchiveChooser.cpp">
      <Filter>UI Elements</Filter>
    </ClCompile>
    <ClCompile Include="src\MapChecks.cpp">
      <Filter>Map Editor</Filter>
    </ClCompile>
    <ClCompile Include="src\MobjPropertyList.cpp">
      <Filter>Map Editor\SLADEMap</Filter>
    </ClCompile>
    <ClCompile Include="src\MapChecksPanel.cpp">
      <Filter>Map Editor\UI Elements</Filter>
    </ClCompile>
    <ClCompile Include="src\zreaders\i_music.cpp">
      <Filter>External\ZReaders</Filter>
    </ClCompile>
    <ClCompile Include="src\zreaders\music_hmi_midiout.cpp">
      <Filter>External\ZReaders</Filter>
    </ClCompile>
    <ClCompile Include="src\zreaders\music_midistream.cpp">
      <Filter>External\ZReaders</Filter>
    </ClCompile>
    <ClCompile Include="src\zreaders\music_mus_midiout.cpp">
      <Filter>External\ZReaders</Filter>
    </ClCompile>
    <ClCompile Include="src\zreaders\music_smf_midiout.cpp">
      <Filter>External\ZReaders</Filter>
    </ClCompile>
    <ClCompile Include="src\zreaders\music_xmi_midiout.cpp">
      <Filter>External\ZReaders</Filter>
    </ClCompile>
    <ClCompile Include="src\DirArchive.cpp">
      <Filter>Resources\Archive\Formats</Filter>
    </ClCompile>
    <ClCompile Include="src\InfoOverlay3d.cpp">
      <Filter>Map Editor\UI Elements\Overlays\Info</Filter>
    </ClCompile>
    <ClCompile Include="src\LineInfoOverlay.cpp">
      <Filter>Map Editor\UI Elements\Overlays\Info</Filter>
    </ClCompile>
    <ClCompile Include="src\SectorInfoOverlay.cpp">
      <Filter>Map Editor\UI Elements\Overlays\Info</Filter>
    </ClCompile>
    <ClCompile Include="src\ThingInfoOverlay.cpp">
      <Filter>Map Editor\UI Elements\Overlays\Info</Filter>
    </ClCompile>
    <ClCompile Include="src\VertexInfoOverlay.cpp">
      <Filter>Map Editor\UI Elements\Overlays\Info</Filter>
    </ClCompile>
    <ClCompile Include="src\ActionSpecialDialog.cpp">
      <Filter>Map Editor\UI Elements\Dialogs</Filter>
    </ClCompile>
    <ClCompile Include="src\SectorSpecialDialog.cpp">
      <Filter>Map Editor\UI Elements\Dialogs</Filter>
    </ClCompile>
    <ClCompile Include="src\ThingTypeBrowser.cpp">
      <Filter>Map Editor\UI Elements\Dialogs</Filter>
    </ClCompile>
    <ClCompile Include="src\MapTextureBrowser.cpp">
      <Filter>Map Editor\UI Elements\Dialogs</Filter>
    </ClCompile>
    <ClCompile Include="src\ShowItemDialog.cpp">
      <Filter>Map Editor\UI Elements\Dialogs</Filter>
    </ClCompile>
    <ClCompile Include="src\Dialogs\Preferences\ACSPrefsPanel.cpp">
      <Filter>Dialogs\Preferences</Filter>
    </ClCompile>
    <ClCompile Include="src\Dialogs\Preferences\AdvancedPrefsPanel.cpp">
      <Filter>Dialogs\Preferences</Filter>
    </ClCompile>
    <ClCompile Include="src\Dialogs\Preferences\AudioPrefsPanel.cpp">
      <Filter>Dialogs\Preferences</Filter>
    </ClCompile>
    <ClCompile Include="src\Dialogs\Preferences\BaseResourceArchivesPanel.cpp">
      <Filter>Dialogs\Preferences</Filter>
    </ClCompile>
    <ClCompile Include="src\Dialogs\Preferences\ColorimetryPrefsPanel.cpp">
      <Filter>Dialogs\Preferences</Filter>
    </ClCompile>
    <ClCompile Include="src\Dialogs\Preferences\ColourPrefsPanel.cpp">
      <Filter>Dialogs\Preferences</Filter>
    </ClCompile>
    <ClCompile Include="src\Dialogs\Preferences\EditingPrefsPanel.cpp">
      <Filter>Dialogs\Preferences</Filter>
    </ClCompile>
    <ClCompile Include="src\Dialogs\Preferences\GeneralPrefsPanel.cpp">
      <Filter>Dialogs\Preferences</Filter>
    </ClCompile>
    <ClCompile Include="src\Dialogs\Preferences\GraphicsPrefsPanel.cpp">
      <Filter>Dialogs\Preferences</Filter>
    </ClCompile>
    <ClCompile Include="src\Dialogs\Preferences\HudOffsetsPrefsPanel.cpp">
      <Filter>Dialogs\Preferences</Filter>
    </ClCompile>
    <ClCompile Include="src\Dialogs\Preferences\InputPrefsPanel.cpp">
      <Filter>Dialogs\Preferences</Filter>
    </ClCompile>
    <ClCompile Include="src\Dialogs\Preferences\InterfacePrefsPanel.cpp">
      <Filter>Dialogs\Preferences</Filter>
    </ClCompile>
    <ClCompile Include="src\Dialogs\Preferences\Map3DPrefsPanel.cpp">
      <Filter>Dialogs\Preferences</Filter>
    </ClCompile>
    <ClCompile Include="src\Dialogs\Preferences\MapDisplayPrefsPanel.cpp">
      <Filter>Dialogs\Preferences</Filter>
    </ClCompile>
    <ClCompile Include="src\Dialogs\Preferences\MapEditorPrefsPanel.cpp">
      <Filter>Dialogs\Preferences</Filter>
    </ClCompile>
    <ClCompile Include="src\Dialogs\Preferences\NodesPrefsPanel.cpp">
      <Filter>Dialogs\Preferences</Filter>
    </ClCompile>
    <ClCompile Include="src\Dialogs\Preferences\OpenGLPrefsPanel.cpp">
      <Filter>Dialogs\Preferences</Filter>
    </ClCompile>
    <ClCompile Include="src\Dialogs\Preferences\PNGPrefsPanel.cpp">
      <Filter>Dialogs\Preferences</Filter>
    </ClCompile>
    <ClCompile Include="src\Dialogs\Preferences\PreferencesDialog.cpp">
      <Filter>Dialogs\Preferences</Filter>
    </ClCompile>
    <ClCompile Include="src\Dialogs\Preferences\TextEditorPrefsPanel.cpp">
      <Filter>Dialogs\Preferences</Filter>
    </ClCompile>
    <ClCompile Include="src\Dialogs\Preferences\TextStylePrefsPanel.cpp">
      <Filter>Dialogs\Preferences</Filter>
    </ClCompile>
    <ClCompile Include="src\SDialog.cpp">
      <Filter>UI Elements</Filter>
    </ClCompile>
    <ClCompile Include="src\LinePropsPanel.cpp">
      <Filter>Map Editor\UI Elements\MapObjectPropsPanel</Filter>
    </ClCompile>
    <ClCompile Include="src\SidePropsPanel.cpp">
      <Filter>Map Editor\UI Elements\MapObjectPropsPanel</Filter>
    </ClCompile>
    <ClCompile Include="src\SectorPropsPanel.cpp">
      <Filter>Map Editor\UI Elements\MapObjectPropsPanel</Filter>
    </ClCompile>
    <ClCompile Include="src\NumberTextCtrl.cpp">
      <Filter>UI Elements</Filter>
    </ClCompile>
    <ClCompile Include="src\ThingPropsPanel.cpp">
      <Filter>Map Editor\UI Elements\MapObjectPropsPanel</Filter>
    </ClCompile>
    <ClCompile Include="src\VersionCheck.cpp">
      <Filter>General</Filter>
    </ClCompile>
    <ClCompile Include="src\MapBackupManager.cpp">
      <Filter>Map Editor</Filter>
    </ClCompile>
    <ClCompile Include="src\MapBackupPanel.cpp">
      <Filter>Map Editor\UI Elements</Filter>
    </ClCompile>
<<<<<<< HEAD
    <ClCompile Include="src\MapSpecials.cpp">
      <Filter>Map Editor</Filter>
    </ClCompile>
    <ClCompile Include="src\DataEntryPanel.cpp">
      <Filter>Main Editor\UI Elements\EntryPanel</Filter>
=======
    <ClCompile Include="src\DocsPage.cpp">
      <Filter>Main Editor\UI Elements</Filter>
    </ClCompile>
    <ClCompile Include="src\Dialogs\DirArchiveUpdateDialog.cpp">
      <Filter>Dialogs</Filter>
>>>>>>> eab3fcd6
    </ClCompile>
  </ItemGroup>
  <ItemGroup>
    <ClInclude Include="src\GfxConvDialog.h">
      <Filter>Dialogs</Filter>
    </ClInclude>
    <ClInclude Include="src\ModifyOffsetsDialog.h">
      <Filter>Dialogs</Filter>
    </ClInclude>
    <ClInclude Include="src\PaletteDialog.h">
      <Filter>Dialogs</Filter>
    </ClInclude>
    <ClInclude Include="src\Clipboard.h">
      <Filter>General</Filter>
    </ClInclude>
    <ClInclude Include="src\CVar.h">
      <Filter>General</Filter>
    </ClInclude>
    <ClInclude Include="src\ListenerAnnouncer.h">
      <Filter>General</Filter>
    </ClInclude>
    <ClInclude Include="src\Main.h">
      <Filter>General</Filter>
    </ClInclude>
    <ClInclude Include="src\MainApp.h">
      <Filter>General</Filter>
    </ClInclude>
    <ClInclude Include="src\MemChunk.h">
      <Filter>General</Filter>
    </ClInclude>
    <ClInclude Include="src\Misc.h">
      <Filter>General</Filter>
    </ClInclude>
    <ClInclude Include="src\OpenGL.h">
      <Filter>General</Filter>
    </ClInclude>
    <ClInclude Include="src\WxStuff.h">
      <Filter>General</Filter>
    </ClInclude>
    <ClInclude Include="src\Property.h">
      <Filter>General\Utility\PropertyList</Filter>
    </ClInclude>
    <ClInclude Include="src\PropertyList.h">
      <Filter>General\Utility\PropertyList</Filter>
    </ClInclude>
    <ClInclude Include="src\EntryOperations.h">
      <Filter>Main Editor</Filter>
    </ClInclude>
    <ClInclude Include="src\MainWindow.h">
      <Filter>Main Editor</Filter>
    </ClInclude>
    <ClInclude Include="src\ArchiveManagerPanel.h">
      <Filter>Main Editor\UI Elements</Filter>
    </ClInclude>
    <ClInclude Include="src\AnimatedEntryPanel.h">
      <Filter>Main Editor\UI Elements\EntryPanel</Filter>
    </ClInclude>
    <ClInclude Include="src\DefaultEntryPanel.h">
      <Filter>Main Editor\UI Elements\EntryPanel</Filter>
    </ClInclude>
    <ClInclude Include="src\EntryPanel.h">
      <Filter>Main Editor\UI Elements\EntryPanel</Filter>
    </ClInclude>
    <ClInclude Include="src\GfxEntryPanel.h">
      <Filter>Main Editor\UI Elements\EntryPanel</Filter>
    </ClInclude>
    <ClInclude Include="src\PaletteEntryPanel.h">
      <Filter>Main Editor\UI Elements\EntryPanel</Filter>
    </ClInclude>
    <ClInclude Include="src\SwitchesEntryPanel.h">
      <Filter>Main Editor\UI Elements\EntryPanel</Filter>
    </ClInclude>
    <ClInclude Include="src\TextEntryPanel.h">
      <Filter>Main Editor\UI Elements\EntryPanel</Filter>
    </ClInclude>
    <ClInclude Include="src\PatchTablePanel.h">
      <Filter>Main Editor\UI Elements\TextureXEditor</Filter>
    </ClInclude>
    <ClInclude Include="src\TextureEditorPanel.h">
      <Filter>Main Editor\UI Elements\TextureXEditor</Filter>
    </ClInclude>
    <ClInclude Include="src\TextureXEditor.h">
      <Filter>Main Editor\UI Elements\TextureXEditor</Filter>
    </ClInclude>
    <ClInclude Include="src\MapEditorWindow.h">
      <Filter>Map Editor</Filter>
    </ClInclude>
    <ClInclude Include="src\MapCanvas.h">
      <Filter>Map Editor\UI Elements</Filter>
    </ClInclude>
    <ClInclude Include="src\MapLine.h">
      <Filter>Map Editor\SLADEMap</Filter>
    </ClInclude>
    <ClInclude Include="src\MapSector.h">
      <Filter>Map Editor\SLADEMap</Filter>
    </ClInclude>
    <ClInclude Include="src\MapSide.h">
      <Filter>Map Editor\SLADEMap</Filter>
    </ClInclude>
    <ClInclude Include="src\MapThing.h">
      <Filter>Map Editor\SLADEMap</Filter>
    </ClInclude>
    <ClInclude Include="src\MapVertex.h">
      <Filter>Map Editor\SLADEMap</Filter>
    </ClInclude>
    <ClInclude Include="src\SLADEMap.h">
      <Filter>Map Editor\SLADEMap</Filter>
    </ClInclude>
    <ClInclude Include="src\Archive.h">
      <Filter>Resources\Archive</Filter>
    </ClInclude>
    <ClInclude Include="src\ArchiveEntry.h">
      <Filter>Resources\Archive</Filter>
    </ClInclude>
    <ClInclude Include="src\ArchiveManager.h">
      <Filter>Resources\Archive</Filter>
    </ClInclude>
    <ClInclude Include="src\AnimatedList.h">
      <Filter>Resources\Binary Control Lumps</Filter>
    </ClInclude>
    <ClInclude Include="src\BinaryControlLump.h">
      <Filter>Resources\Binary Control Lumps</Filter>
    </ClInclude>
    <ClInclude Include="src\SwitchesList.h">
      <Filter>Resources\Binary Control Lumps</Filter>
    </ClInclude>
    <ClInclude Include="src\GLTexture.h">
      <Filter>Resources\Graphics</Filter>
    </ClInclude>
    <ClInclude Include="src\Icons.h">
      <Filter>Resources\Graphics</Filter>
    </ClInclude>
    <ClInclude Include="src\SImage.h">
      <Filter>Resources\Graphics\Image</Filter>
    </ClInclude>
    <ClInclude Include="src\Palette.h">
      <Filter>Resources\Graphics\Palette</Filter>
    </ClInclude>
    <ClInclude Include="src\PaletteManager.h">
      <Filter>Resources\Graphics\Palette</Filter>
    </ClInclude>
    <ClInclude Include="src\CTexture.h">
      <Filter>Resources\Graphics\Composite Texture</Filter>
    </ClInclude>
    <ClInclude Include="src\PatchTable.h">
      <Filter>Resources\Graphics\Composite Texture</Filter>
    </ClInclude>
    <ClInclude Include="src\TextureXList.h">
      <Filter>Resources\Graphics\Composite Texture</Filter>
    </ClInclude>
    <ClInclude Include="src\SFont.h">
      <Filter>Resources\Graphics\Font</Filter>
    </ClInclude>
    <ClInclude Include="resource.h" />
    <ClInclude Include="src\ColourBox.h">
      <Filter>UI Elements</Filter>
    </ClInclude>
    <ClInclude Include="src\ConsolePanel.h">
      <Filter>UI Elements</Filter>
    </ClInclude>
    <ClInclude Include="src\CTextureCanvas.h">
      <Filter>UI Elements</Filter>
    </ClInclude>
    <ClInclude Include="src\GfxCanvas.h">
      <Filter>UI Elements</Filter>
    </ClInclude>
    <ClInclude Include="src\OGLCanvas.h">
      <Filter>UI Elements</Filter>
    </ClInclude>
    <ClInclude Include="src\PaletteCanvas.h">
      <Filter>UI Elements</Filter>
    </ClInclude>
    <ClInclude Include="src\PaletteChooser.h">
      <Filter>UI Elements</Filter>
    </ClInclude>
    <ClInclude Include="src\SplashWindow.h">
      <Filter>UI Elements</Filter>
    </ClInclude>
    <ClInclude Include="src\EntryType.h">
      <Filter>Resources\Archive\EntryType</Filter>
    </ClInclude>
    <ClInclude Include="src\TextEditor.h">
      <Filter>UI Elements\TextEditor</Filter>
    </ClInclude>
    <ClInclude Include="src\TextLanguage.h">
      <Filter>UI Elements\TextEditor</Filter>
    </ClInclude>
    <ClInclude Include="src\Tree.h">
      <Filter>General\Utility</Filter>
    </ClInclude>
    <ClInclude Include="src\Tokenizer.h">
      <Filter>General\Utility</Filter>
    </ClInclude>
    <ClInclude Include="src\Structs.h">
      <Filter>General\Utility</Filter>
    </ClInclude>
    <ClInclude Include="src\Parser.h">
      <Filter>General\Utility</Filter>
    </ClInclude>
    <ClInclude Include="src\ArchiveEntryList.h">
      <Filter>UI Elements\Lists</Filter>
    </ClInclude>
    <ClInclude Include="src\ListView.h">
      <Filter>UI Elements\Lists</Filter>
    </ClInclude>
    <ClInclude Include="src\EntryDataFormat.h">
      <Filter>Resources\Archive\EntryType\EntryDataFormat</Filter>
    </ClInclude>
    <ClInclude Include="src\ArchiveFormats.h">
      <Filter>Resources\Archive\EntryType\EntryDataFormat</Filter>
    </ClInclude>
    <ClInclude Include="src\AudioFormats.h">
      <Filter>Resources\Archive\EntryType\EntryDataFormat</Filter>
    </ClInclude>
    <ClInclude Include="src\ImageFormats.h">
      <Filter>Resources\Archive\EntryType\EntryDataFormat</Filter>
    </ClInclude>
    <ClInclude Include="src\MiscFormats.h">
      <Filter>Resources\Archive\EntryType\EntryDataFormat</Filter>
    </ClInclude>
    <ClInclude Include="src\ModelFormats.h">
      <Filter>Resources\Archive\EntryType\EntryDataFormat</Filter>
    </ClInclude>
    <ClInclude Include="src\VirtualListView.h">
      <Filter>UI Elements\Lists</Filter>
    </ClInclude>
    <ClInclude Include="src\ArchivePanel.h">
      <Filter>Main Editor\UI Elements</Filter>
    </ClInclude>
    <ClInclude Include="src\TextureXPanel.h">
      <Filter>Main Editor\UI Elements\TextureXEditor</Filter>
    </ClInclude>
    <ClInclude Include="src\BrowserItem.h">
      <Filter>UI Elements\Browser</Filter>
    </ClInclude>
    <ClInclude Include="src\BrowserWindow.h">
      <Filter>UI Elements\Browser</Filter>
    </ClInclude>
    <ClInclude Include="src\BaseResourceChooser.h">
      <Filter>Main Editor\UI Elements</Filter>
    </ClInclude>
    <ClInclude Include="src\Console.h">
      <Filter>General\Console</Filter>
    </ClInclude>
    <ClInclude Include="src\ConsoleHelpers.h">
      <Filter>General\Console</Filter>
    </ClInclude>
    <ClInclude Include="src\PatchBrowser.h">
      <Filter>Main Editor\UI Elements\TextureXEditor</Filter>
    </ClInclude>
    <ClInclude Include="src\HexEntryPanel.h">
      <Filter>Main Editor\UI Elements\EntryPanel</Filter>
    </ClInclude>
    <ClInclude Include="src\HexEditorPanel.h">
      <Filter>UI Elements</Filter>
    </ClInclude>
    <ClInclude Include="src\MapEntryPanel.h">
      <Filter>Main Editor\UI Elements\EntryPanel</Filter>
    </ClInclude>
    <ClInclude Include="src\ArchiveOperations.h">
      <Filter>Main Editor</Filter>
    </ClInclude>
    <ClInclude Include="src\TextStyle.h">
      <Filter>UI Elements\TextEditor</Filter>
    </ClInclude>
    <ClInclude Include="src\AudioEntryPanel.h">
      <Filter>Main Editor\UI Elements\EntryPanel</Filter>
    </ClInclude>
    <ClInclude Include="src\Conversions.h">
      <Filter>Main Editor</Filter>
    </ClInclude>
    <ClInclude Include="src\MIDIPlayer.h">
      <Filter>General</Filter>
    </ClInclude>
    <ClInclude Include="src\BrowserCanvas.h">
      <Filter>UI Elements\Browser</Filter>
    </ClInclude>
    <ClInclude Include="src\CodePages.h">
      <Filter>General\Utility</Filter>
    </ClInclude>
    <ClInclude Include="src\ANSIEntryPanel.h">
      <Filter>Main Editor\UI Elements\EntryPanel</Filter>
    </ClInclude>
    <ClInclude Include="src\ANSICanvas.h">
      <Filter>UI Elements</Filter>
    </ClInclude>
    <ClInclude Include="src\ExtMessageDialog.h">
      <Filter>Dialogs</Filter>
    </ClInclude>
    <ClInclude Include="src\LumpFormats.h">
      <Filter>Resources\Archive\EntryType\EntryDataFormat</Filter>
    </ClInclude>
    <ClInclude Include="src\ZTextureEditorPanel.h">
      <Filter>Main Editor\UI Elements\TextureXEditor</Filter>
    </ClInclude>
    <ClInclude Include="src\ResourceManager.h">
      <Filter>Resources</Filter>
    </ClInclude>
    <ClInclude Include="src\Translation.h">
      <Filter>Resources\Graphics</Filter>
    </ClInclude>
    <ClInclude Include="src\MathStuff.h">
      <Filter>General\Utility</Filter>
    </ClInclude>
    <ClInclude Include="src\SAction.h">
      <Filter>General</Filter>
    </ClInclude>
    <ClInclude Include="src\TranslationEditorDialog.h">
      <Filter>Dialogs</Filter>
    </ClInclude>
    <ClInclude Include="src\mus2mid\mus2mid.h">
      <Filter>External\Mus2Mid</Filter>
    </ClInclude>
    <ClInclude Include="src\bzip2\bzlib.h">
      <Filter>External\BZip2</Filter>
    </ClInclude>
    <ClInclude Include="src\bzip2\bzlib_private.h">
      <Filter>External\BZip2</Filter>
    </ClInclude>
    <ClInclude Include="src\Compression.h">
      <Filter>General\Utility</Filter>
    </ClInclude>
    <ClInclude Include="src\zreaders\ancientzip.h">
      <Filter>External\ZReaders</Filter>
    </ClInclude>
    <ClInclude Include="src\zreaders\files.h">
      <Filter>External\ZReaders</Filter>
    </ClInclude>
    <ClInclude Include="src\zreaders\m_alloc.h">
      <Filter>External\ZReaders</Filter>
    </ClInclude>
    <ClInclude Include="src\zreaders\tarray.h">
      <Filter>External\ZReaders</Filter>
    </ClInclude>
    <ClInclude Include="src\zreaders\templates.h">
      <Filter>External\ZReaders</Filter>
    </ClInclude>
    <ClInclude Include="src\zlib\crc32.h">
      <Filter>External\ZLib</Filter>
    </ClInclude>
    <ClInclude Include="src\zlib\deflate.h">
      <Filter>External\ZLib</Filter>
    </ClInclude>
    <ClInclude Include="src\zlib\inffast.h">
      <Filter>External\ZLib</Filter>
    </ClInclude>
    <ClInclude Include="src\zlib\inffixed.h">
      <Filter>External\ZLib</Filter>
    </ClInclude>
    <ClInclude Include="src\zlib\inflate.h">
      <Filter>External\ZLib</Filter>
    </ClInclude>
    <ClInclude Include="src\zlib\inftrees.h">
      <Filter>External\ZLib</Filter>
    </ClInclude>
    <ClInclude Include="src\zlib\trees.h">
      <Filter>External\ZLib</Filter>
    </ClInclude>
    <ClInclude Include="src\zlib\zconf.h">
      <Filter>External\ZLib</Filter>
    </ClInclude>
    <ClInclude Include="src\zlib\zlib.h">
      <Filter>External\ZLib</Filter>
    </ClInclude>
    <ClInclude Include="src\zlib\zutil.h">
      <Filter>External\ZLib</Filter>
    </ClInclude>
    <ClInclude Include="src\lzma\C\7z.h">
      <Filter>External\Lzma</Filter>
    </ClInclude>
    <ClInclude Include="src\lzma\C\7zAlloc.h">
      <Filter>External\Lzma</Filter>
    </ClInclude>
    <ClInclude Include="src\lzma\C\7zBuf.h">
      <Filter>External\Lzma</Filter>
    </ClInclude>
    <ClInclude Include="src\lzma\C\7zCrc.h">
      <Filter>External\Lzma</Filter>
    </ClInclude>
    <ClInclude Include="src\lzma\C\7zFile.h">
      <Filter>External\Lzma</Filter>
    </ClInclude>
    <ClInclude Include="src\lzma\C\7zVersion.h">
      <Filter>External\Lzma</Filter>
    </ClInclude>
    <ClInclude Include="src\lzma\C\Alloc.h">
      <Filter>External\Lzma</Filter>
    </ClInclude>
    <ClInclude Include="src\lzma\C\Bcj2.h">
      <Filter>External\Lzma</Filter>
    </ClInclude>
    <ClInclude Include="src\lzma\C\Bra.h">
      <Filter>External\Lzma</Filter>
    </ClInclude>
    <ClInclude Include="src\lzma\C\CpuArch.h">
      <Filter>External\Lzma</Filter>
    </ClInclude>
    <ClInclude Include="src\lzma\C\Delta.h">
      <Filter>External\Lzma</Filter>
    </ClInclude>
    <ClInclude Include="src\lzma\C\LzFind.h">
      <Filter>External\Lzma</Filter>
    </ClInclude>
    <ClInclude Include="src\lzma\C\LzFindMt.h">
      <Filter>External\Lzma</Filter>
    </ClInclude>
    <ClInclude Include="src\lzma\C\LzHash.h">
      <Filter>External\Lzma</Filter>
    </ClInclude>
    <ClInclude Include="src\lzma\C\Lzma2Dec.h">
      <Filter>External\Lzma</Filter>
    </ClInclude>
    <ClInclude Include="src\lzma\C\Lzma2Enc.h">
      <Filter>External\Lzma</Filter>
    </ClInclude>
    <ClInclude Include="src\lzma\C\Lzma86.h">
      <Filter>External\Lzma</Filter>
    </ClInclude>
    <ClInclude Include="src\lzma\C\LzmaDec.h">
      <Filter>External\Lzma</Filter>
    </ClInclude>
    <ClInclude Include="src\lzma\C\LzmaEnc.h">
      <Filter>External\Lzma</Filter>
    </ClInclude>
    <ClInclude Include="src\lzma\C\LzmaLib.h">
      <Filter>External\Lzma</Filter>
    </ClInclude>
    <ClInclude Include="src\lzma\C\MtCoder.h">
      <Filter>External\Lzma</Filter>
    </ClInclude>
    <ClInclude Include="src\lzma\C\Ppmd.h">
      <Filter>External\Lzma</Filter>
    </ClInclude>
    <ClInclude Include="src\lzma\C\Ppmd7.h">
      <Filter>External\Lzma</Filter>
    </ClInclude>
    <ClInclude Include="src\lzma\C\RotateDefs.h">
      <Filter>External\Lzma</Filter>
    </ClInclude>
    <ClInclude Include="src\lzma\C\Sha256.h">
      <Filter>External\Lzma</Filter>
    </ClInclude>
    <ClInclude Include="src\lzma\C\Threads.h">
      <Filter>External\Lzma</Filter>
    </ClInclude>
    <ClInclude Include="src\lzma\C\Types.h">
      <Filter>External\Lzma</Filter>
    </ClInclude>
    <ClInclude Include="src\lzma\C\Xz.h">
      <Filter>External\Lzma</Filter>
    </ClInclude>
    <ClInclude Include="src\lzma\C\XzCrc64.h">
      <Filter>External\Lzma</Filter>
    </ClInclude>
    <ClInclude Include="src\lzma\C\XzEnc.h">
      <Filter>External\Lzma</Filter>
    </ClInclude>
    <ClInclude Include="src\ADatArchive.h">
      <Filter>Resources\Archive\Formats</Filter>
    </ClInclude>
    <ClInclude Include="src\BSPArchive.h">
      <Filter>Resources\Archive\Formats</Filter>
    </ClInclude>
    <ClInclude Include="src\BZip2Archive.h">
      <Filter>Resources\Archive\Formats</Filter>
    </ClInclude>
    <ClInclude Include="src\DatArchive.h">
      <Filter>Resources\Archive\Formats</Filter>
    </ClInclude>
    <ClInclude Include="src\GobArchive.h">
      <Filter>Resources\Archive\Formats</Filter>
    </ClInclude>
    <ClInclude Include="src\GrpArchive.h">
      <Filter>Resources\Archive\Formats</Filter>
    </ClInclude>
    <ClInclude Include="src\GZipArchive.h">
      <Filter>Resources\Archive\Formats</Filter>
    </ClInclude>
    <ClInclude Include="src\HogArchive.h">
      <Filter>Resources\Archive\Formats</Filter>
    </ClInclude>
    <ClInclude Include="src\LfdArchive.h">
      <Filter>Resources\Archive\Formats</Filter>
    </ClInclude>
    <ClInclude Include="src\LibArchive.h">
      <Filter>Resources\Archive\Formats</Filter>
    </ClInclude>
    <ClInclude Include="src\PakArchive.h">
      <Filter>Resources\Archive\Formats</Filter>
    </ClInclude>
    <ClInclude Include="src\ResArchive.h">
      <Filter>Resources\Archive\Formats</Filter>
    </ClInclude>
    <ClInclude Include="src\RffArchive.h">
      <Filter>Resources\Archive\Formats</Filter>
    </ClInclude>
    <ClInclude Include="src\TarArchive.h">
      <Filter>Resources\Archive\Formats</Filter>
    </ClInclude>
    <ClInclude Include="src\Wad2Archive.h">
      <Filter>Resources\Archive\Formats</Filter>
    </ClInclude>
    <ClInclude Include="src\WadArchive.h">
      <Filter>Resources\Archive\Formats</Filter>
    </ClInclude>
    <ClInclude Include="src\WadJArchive.h">
      <Filter>Resources\Archive\Formats</Filter>
    </ClInclude>
    <ClInclude Include="src\WolfArchive.h">
      <Filter>Resources\Archive\Formats</Filter>
    </ClInclude>
    <ClInclude Include="src\ZipArchive.h">
      <Filter>Resources\Archive\Formats</Filter>
    </ClInclude>
    <ClInclude Include="src\Archives.h">
      <Filter>Resources\Archive\Formats</Filter>
    </ClInclude>
    <ClInclude Include="src\SIFDoom.h">
      <Filter>Resources\Graphics\Image\Formats</Filter>
    </ClInclude>
    <ClInclude Include="src\SIFZDoom.h">
      <Filter>Resources\Graphics\Image\Formats</Filter>
    </ClInclude>
    <ClInclude Include="src\SIFHexen.h">
      <Filter>Resources\Graphics\Image\Formats</Filter>
    </ClInclude>
    <ClInclude Include="src\SIFImages.h">
      <Filter>Resources\Graphics\Image\Formats</Filter>
    </ClInclude>
    <ClInclude Include="src\SIFormat.h">
      <Filter>Resources\Graphics\Image\Formats</Filter>
    </ClInclude>
    <ClInclude Include="src\SIFOther.h">
      <Filter>Resources\Graphics\Image\Formats</Filter>
    </ClInclude>
    <ClInclude Include="src\SIFQuake.h">
      <Filter>Resources\Graphics\Image\Formats</Filter>
    </ClInclude>
    <ClInclude Include="src\SIFJedi.h">
      <Filter>Resources\Graphics\Image\Formats</Filter>
    </ClInclude>
    <ClInclude Include="src\SIFRott.h">
      <Filter>Resources\Graphics\Image\Formats</Filter>
    </ClInclude>
    <ClInclude Include="src\Drawing.h">
      <Filter>General</Filter>
    </ClInclude>
    <ClInclude Include="src\DockPanel.h">
      <Filter>UI Elements</Filter>
    </ClInclude>
    <ClInclude Include="src\KeyBind.h">
      <Filter>General</Filter>
    </ClInclude>
    <ClInclude Include="src\SFileDialog.h">
      <Filter>General\Utility</Filter>
    </ClInclude>
    <ClInclude Include="src\ColourConfiguration.h">
      <Filter>General</Filter>
    </ClInclude>
    <ClInclude Include="src\MCAnimations.h">
      <Filter>Map Editor\UI Elements</Filter>
    </ClInclude>
    <ClInclude Include="src\MapTextureManager.h">
      <Filter>Map Editor</Filter>
    </ClInclude>
    <ClInclude Include="src\FileMonitor.h">
      <Filter>General</Filter>
    </ClInclude>
    <ClInclude Include="src\GameConfiguration.h">
      <Filter>Map Editor\GameConfiguration</Filter>
    </ClInclude>
    <ClInclude Include="src\ActionSpecial.h">
      <Filter>Map Editor\GameConfiguration</Filter>
    </ClInclude>
    <ClInclude Include="src\Args.h">
      <Filter>Map Editor\GameConfiguration</Filter>
    </ClInclude>
    <ClInclude Include="src\ThingType.h">
      <Filter>Map Editor\GameConfiguration</Filter>
    </ClInclude>
    <ClInclude Include="src\glew\glew.h">
      <Filter>External\GLEW</Filter>
    </ClInclude>
    <ClInclude Include="src\glew\glxew.h">
      <Filter>External\GLEW</Filter>
    </ClInclude>
    <ClInclude Include="src\glew\wglew.h">
      <Filter>External\GLEW</Filter>
    </ClInclude>
    <ClInclude Include="src\MapRenderer2D.h">
      <Filter>Map Editor</Filter>
    </ClInclude>
    <ClInclude Include="src\Polygon2D.h">
      <Filter>General\Utility</Filter>
    </ClInclude>
    <ClInclude Include="src\UDMFProperty.h">
      <Filter>Map Editor\GameConfiguration</Filter>
    </ClInclude>
    <ClInclude Include="src\MapObject.h">
      <Filter>Map Editor\SLADEMap</Filter>
    </ClInclude>
    <ClInclude Include="src\ThingTypeTreeView.h">
      <Filter>Map Editor\UI Elements</Filter>
    </ClInclude>
    <ClInclude Include="src\MapEditorConfigDialog.h">
      <Filter>Dialogs</Filter>
    </ClInclude>
    <ClInclude Include="src\MapObjectPropsPanel.h">
      <Filter>Map Editor\UI Elements\MapObjectPropsPanel</Filter>
    </ClInclude>
    <ClInclude Include="src\MOPGProperty.h">
      <Filter>Map Editor\UI Elements\MapObjectPropsPanel</Filter>
    </ClInclude>
    <ClInclude Include="src\SToolBar.h">
      <Filter>UI Elements\SToolBar</Filter>
    </ClInclude>
    <ClInclude Include="src\SToolBarButton.h">
      <Filter>UI Elements\SToolBar</Filter>
    </ClInclude>
    <ClInclude Include="src\MapPreviewCanvas.h">
      <Filter>UI Elements</Filter>
    </ClInclude>
    <ClInclude Include="src\cl_notebook_art\cl_aui_notebook_art.h">
      <Filter>External\CodeLite Notebook Art</Filter>
    </ClInclude>
    <ClInclude Include="src\sfMod\sfMod.h">
      <Filter>External\sfMod</Filter>
    </ClInclude>
    <ClInclude Include="src\sfMod\modplug.h">
      <Filter>External\sfMod</Filter>
    </ClInclude>
    <ClInclude Include="src\MCOverlay.h">
      <Filter>Map Editor\UI Elements\Overlays</Filter>
    </ClInclude>
    <ClInclude Include="src\SectorTextureOverlay.h">
      <Filter>Map Editor\UI Elements\Overlays</Filter>
    </ClInclude>
    <ClInclude Include="src\LineTextureOverlay.h">
      <Filter>Map Editor\UI Elements\Overlays</Filter>
    </ClInclude>
    <ClInclude Include="src\STopWindow.h">
      <Filter>UI Elements</Filter>
    </ClInclude>
    <ClInclude Include="src\SectorBuilder.h">
      <Filter>Map Editor</Filter>
    </ClInclude>
    <ClInclude Include="src\NodeBuilders.h">
      <Filter>Map Editor</Filter>
    </ClInclude>
    <ClInclude Include="src\ShapeDrawPanel.h">
      <Filter>Map Editor\UI Elements</Filter>
    </ClInclude>
    <ClInclude Include="src\MapRenderer3D.h">
      <Filter>Map Editor</Filter>
    </ClInclude>
    <ClInclude Include="src\ScriptEditorPanel.h">
      <Filter>Map Editor\Script Editor</Filter>
    </ClInclude>
    <ClInclude Include="src\MapReplaceDialog.h">
      <Filter>Dialogs</Filter>
    </ClInclude>
    <ClInclude Include="src\Lua.h">
      <Filter>General</Filter>
    </ClInclude>
    <ClInclude Include="src\lua\lapi.h">
      <Filter>External\Lua</Filter>
    </ClInclude>
    <ClInclude Include="src\lua\lauxlib.h">
      <Filter>External\Lua</Filter>
    </ClInclude>
    <ClInclude Include="src\lua\lcode.h">
      <Filter>External\Lua</Filter>
    </ClInclude>
    <ClInclude Include="src\lua\lctype.h">
      <Filter>External\Lua</Filter>
    </ClInclude>
    <ClInclude Include="src\lua\ldebug.h">
      <Filter>External\Lua</Filter>
    </ClInclude>
    <ClInclude Include="src\lua\ldo.h">
      <Filter>External\Lua</Filter>
    </ClInclude>
    <ClInclude Include="src\lua\lfunc.h">
      <Filter>External\Lua</Filter>
    </ClInclude>
    <ClInclude Include="src\lua\lgc.h">
      <Filter>External\Lua</Filter>
    </ClInclude>
    <ClInclude Include="src\lua\llex.h">
      <Filter>External\Lua</Filter>
    </ClInclude>
    <ClInclude Include="src\lua\llimits.h">
      <Filter>External\Lua</Filter>
    </ClInclude>
    <ClInclude Include="src\lua\lmem.h">
      <Filter>External\Lua</Filter>
    </ClInclude>
    <ClInclude Include="src\lua\lobject.h">
      <Filter>External\Lua</Filter>
    </ClInclude>
    <ClInclude Include="src\lua\lopcodes.h">
      <Filter>External\Lua</Filter>
    </ClInclude>
    <ClInclude Include="src\lua\lparser.h">
      <Filter>External\Lua</Filter>
    </ClInclude>
    <ClInclude Include="src\lua\lstate.h">
      <Filter>External\Lua</Filter>
    </ClInclude>
    <ClInclude Include="src\lua\lstring.h">
      <Filter>External\Lua</Filter>
    </ClInclude>
    <ClInclude Include="src\lua\ltable.h">
      <Filter>External\Lua</Filter>
    </ClInclude>
    <ClInclude Include="src\lua\ltm.h">
      <Filter>External\Lua</Filter>
    </ClInclude>
    <ClInclude Include="src\lua\lua.h">
      <Filter>External\Lua</Filter>
    </ClInclude>
    <ClInclude Include="src\lua\lua.hpp">
      <Filter>External\Lua</Filter>
    </ClInclude>
    <ClInclude Include="src\lua\luaconf.h">
      <Filter>External\Lua</Filter>
    </ClInclude>
    <ClInclude Include="src\lua\lualib.h">
      <Filter>External\Lua</Filter>
    </ClInclude>
    <ClInclude Include="src\lua\lundump.h">
      <Filter>External\Lua</Filter>
    </ClInclude>
    <ClInclude Include="src\lua\lvm.h">
      <Filter>External\Lua</Filter>
    </ClInclude>
    <ClInclude Include="src\lua\lzio.h">
      <Filter>External\Lua</Filter>
    </ClInclude>
    <ClInclude Include="src\UndoRedo.h">
      <Filter>General</Filter>
    </ClInclude>
    <ClInclude Include="src\UndoManagerHistoryPanel.h">
      <Filter>UI Elements</Filter>
    </ClInclude>
    <ClInclude Include="src\DiskArchive.h">
      <Filter>Resources\Archive\Formats</Filter>
    </ClInclude>
    <ClInclude Include="libmodplug\load_pat.h">
      <Filter>External\libmodplug</Filter>
    </ClInclude>
    <ClInclude Include="libmodplug\modplug.h">
      <Filter>External\libmodplug</Filter>
    </ClInclude>
    <ClInclude Include="libmodplug\tables.h">
      <Filter>External\libmodplug</Filter>
    </ClInclude>
    <ClInclude Include="src\GenLineSpecial.h">
      <Filter>Map Editor\GameConfiguration</Filter>
    </ClInclude>
    <ClInclude Include="src\MapEditor.h">
      <Filter>Map Editor</Filter>
    </ClInclude>
    <ClInclude Include="src\QuickTextureOverlay3d.h">
      <Filter>Map Editor\UI Elements\Overlays</Filter>
    </ClInclude>
    <ClInclude Include="src\GenLineSpecialPanel.h">
      <Filter>Map Editor\UI Elements</Filter>
    </ClInclude>
    <ClInclude Include="src\ObjectEdit.h">
      <Filter>Map Editor</Filter>
    </ClInclude>
    <ClInclude Include="src\ObjectEditPanel.h">
      <Filter>Map Editor\UI Elements</Filter>
    </ClInclude>
    <ClInclude Include="src\Dialogs\SetupWizard\BaseResourceWizardPage.h">
      <Filter>Dialogs\SetupWizard</Filter>
    </ClInclude>
    <ClInclude Include="src\Dialogs\SetupWizard\SetupWizardDialog.h">
      <Filter>Dialogs\SetupWizard</Filter>
    </ClInclude>
    <ClInclude Include="src\Dialogs\SetupWizard\TempFolderWizardPage.h">
      <Filter>Dialogs\SetupWizard</Filter>
    </ClInclude>
    <ClInclude Include="src\Dialogs\SetupWizard\WizardPageBase.h">
      <Filter>Dialogs\SetupWizard</Filter>
    </ClInclude>
    <ClInclude Include="src\Dialogs\SetupWizard\NodeBuildersWizardPage.h">
      <Filter>Dialogs\SetupWizard</Filter>
    </ClInclude>
    <ClInclude Include="src\Dialogs\RunDialog.h">
      <Filter>Dialogs</Filter>
    </ClInclude>
    <ClInclude Include="src\Executables.h">
      <Filter>General</Filter>
    </ClInclude>
    <ClInclude Include="src\ResourceArchiveChooser.h">
      <Filter>UI Elements</Filter>
    </ClInclude>
    <ClInclude Include="src\MapChecks.h">
      <Filter>Map Editor</Filter>
    </ClInclude>
    <ClInclude Include="src\MobjPropertyList.h">
      <Filter>Map Editor\SLADEMap</Filter>
    </ClInclude>
    <ClInclude Include="src\MapChecksPanel.h">
      <Filter>Map Editor\UI Elements</Filter>
    </ClInclude>
    <ClInclude Include="src\zreaders\i_music.h">
      <Filter>External\ZReaders</Filter>
    </ClInclude>
    <ClInclude Include="src\zreaders\i_musicinterns.h">
      <Filter>External\ZReaders</Filter>
    </ClInclude>
    <ClInclude Include="src\zreaders\m_swap.h">
      <Filter>External\ZReaders</Filter>
    </ClInclude>
    <ClInclude Include="src\zreaders\mus2midi.h">
      <Filter>External\ZReaders</Filter>
    </ClInclude>
    <ClInclude Include="src\DirArchive.h">
      <Filter>Resources\Archive\Formats</Filter>
    </ClInclude>
    <ClInclude Include="src\InfoOverlay3d.h">
      <Filter>Map Editor\UI Elements\Overlays\Info</Filter>
    </ClInclude>
    <ClInclude Include="src\LineInfoOverlay.h">
      <Filter>Map Editor\UI Elements\Overlays\Info</Filter>
    </ClInclude>
    <ClInclude Include="src\SectorInfoOverlay.h">
      <Filter>Map Editor\UI Elements\Overlays\Info</Filter>
    </ClInclude>
    <ClInclude Include="src\ThingInfoOverlay.h">
      <Filter>Map Editor\UI Elements\Overlays\Info</Filter>
    </ClInclude>
    <ClInclude Include="src\VertexInfoOverlay.h">
      <Filter>Map Editor\UI Elements\Overlays\Info</Filter>
    </ClInclude>
    <ClInclude Include="src\ActionSpecialDialog.h">
      <Filter>Map Editor\UI Elements\Dialogs</Filter>
    </ClInclude>
    <ClInclude Include="src\SectorSpecialDialog.h">
      <Filter>Map Editor\UI Elements\Dialogs</Filter>
    </ClInclude>
    <ClInclude Include="src\ThingTypeBrowser.h">
      <Filter>Map Editor\UI Elements\Dialogs</Filter>
    </ClInclude>
    <ClInclude Include="src\MapTextureBrowser.h">
      <Filter>Map Editor\UI Elements\Dialogs</Filter>
    </ClInclude>
    <ClInclude Include="src\ShowItemDialog.h">
      <Filter>Map Editor\UI Elements\Dialogs</Filter>
    </ClInclude>
    <ClInclude Include="src\Dialogs\Preferences\ACSPrefsPanel.h">
      <Filter>Dialogs\Preferences</Filter>
    </ClInclude>
    <ClInclude Include="src\Dialogs\Preferences\AdvancedPrefsPanel.h">
      <Filter>Dialogs\Preferences</Filter>
    </ClInclude>
    <ClInclude Include="src\Dialogs\Preferences\AudioPrefsPanel.h">
      <Filter>Dialogs\Preferences</Filter>
    </ClInclude>
    <ClInclude Include="src\Dialogs\Preferences\BaseResourceArchivesPanel.h">
      <Filter>Dialogs\Preferences</Filter>
    </ClInclude>
    <ClInclude Include="src\Dialogs\Preferences\ColorimetryPrefsPanel.h">
      <Filter>Dialogs\Preferences</Filter>
    </ClInclude>
    <ClInclude Include="src\Dialogs\Preferences\ColourPrefsPanel.h">
      <Filter>Dialogs\Preferences</Filter>
    </ClInclude>
    <ClInclude Include="src\Dialogs\Preferences\EditingPrefsPanel.h">
      <Filter>Dialogs\Preferences</Filter>
    </ClInclude>
    <ClInclude Include="src\Dialogs\Preferences\GeneralPrefsPanel.h">
      <Filter>Dialogs\Preferences</Filter>
    </ClInclude>
    <ClInclude Include="src\Dialogs\Preferences\GraphicsPrefsPanel.h">
      <Filter>Dialogs\Preferences</Filter>
    </ClInclude>
    <ClInclude Include="src\Dialogs\Preferences\HudOffsetsPrefsPanel.h">
      <Filter>Dialogs\Preferences</Filter>
    </ClInclude>
    <ClInclude Include="src\Dialogs\Preferences\InputPrefsPanel.h">
      <Filter>Dialogs\Preferences</Filter>
    </ClInclude>
    <ClInclude Include="src\Dialogs\Preferences\InterfacePrefsPanel.h">
      <Filter>Dialogs\Preferences</Filter>
    </ClInclude>
    <ClInclude Include="src\Dialogs\Preferences\Map3DPrefsPanel.h">
      <Filter>Dialogs\Preferences</Filter>
    </ClInclude>
    <ClInclude Include="src\Dialogs\Preferences\MapDisplayPrefsPanel.h">
      <Filter>Dialogs\Preferences</Filter>
    </ClInclude>
    <ClInclude Include="src\Dialogs\Preferences\MapEditorPrefsPanel.h">
      <Filter>Dialogs\Preferences</Filter>
    </ClInclude>
    <ClInclude Include="src\Dialogs\Preferences\NodesPrefsPanel.h">
      <Filter>Dialogs\Preferences</Filter>
    </ClInclude>
    <ClInclude Include="src\Dialogs\Preferences\OpenGLPrefsPanel.h">
      <Filter>Dialogs\Preferences</Filter>
    </ClInclude>
    <ClInclude Include="src\Dialogs\Preferences\PNGPrefsPanel.h">
      <Filter>Dialogs\Preferences</Filter>
    </ClInclude>
    <ClInclude Include="src\Dialogs\Preferences\PreferencesDialog.h">
      <Filter>Dialogs\Preferences</Filter>
    </ClInclude>
    <ClInclude Include="src\Dialogs\Preferences\PrefsPanelBase.h">
      <Filter>Dialogs\Preferences</Filter>
    </ClInclude>
    <ClInclude Include="src\Dialogs\Preferences\TextEditorPrefsPanel.h">
      <Filter>Dialogs\Preferences</Filter>
    </ClInclude>
    <ClInclude Include="src\Dialogs\Preferences\TextStylePrefsPanel.h">
      <Filter>Dialogs\Preferences</Filter>
    </ClInclude>
    <ClInclude Include="src\SDialog.h">
      <Filter>UI Elements</Filter>
    </ClInclude>
    <ClInclude Include="src\LinePropsPanel.h">
      <Filter>Map Editor\UI Elements\MapObjectPropsPanel</Filter>
    </ClInclude>
    <ClInclude Include="src\SidePropsPanel.h">
      <Filter>Map Editor\UI Elements\MapObjectPropsPanel</Filter>
    </ClInclude>
    <ClInclude Include="src\SectorPropsPanel.h">
      <Filter>Map Editor\UI Elements\MapObjectPropsPanel</Filter>
    </ClInclude>
    <ClInclude Include="src\PropsPanelBase.h">
      <Filter>Map Editor\UI Elements\MapObjectPropsPanel</Filter>
    </ClInclude>
    <ClInclude Include="src\NumberTextCtrl.h">
      <Filter>UI Elements</Filter>
    </ClInclude>
    <ClInclude Include="src\ThingPropsPanel.h">
      <Filter>Map Editor\UI Elements\MapObjectPropsPanel</Filter>
    </ClInclude>
    <ClInclude Include="src\VersionCheck.h">
      <Filter>General</Filter>
    </ClInclude>
    <ClInclude Include="src\MapBackupManager.h">
      <Filter>Map Editor</Filter>
    </ClInclude>
    <ClInclude Include="src\MapBackupPanel.h">
      <Filter>Map Editor\UI Elements</Filter>
    </ClInclude>
<<<<<<< HEAD
    <ClInclude Include="src\MapSpecials.h">
      <Filter>Map Editor</Filter>
    </ClInclude>
    <ClInclude Include="src\DataEntryPanel.h">
      <Filter>Main Editor\UI Elements\EntryPanel</Filter>
=======
    <ClInclude Include="src\DocsPage.h">
      <Filter>Main Editor\UI Elements</Filter>
    </ClInclude>
    <ClInclude Include="src\Dialogs\DirArchiveUpdateDialog.h">
      <Filter>Dialogs</Filter>
>>>>>>> eab3fcd6
    </ClInclude>
  </ItemGroup>
  <ItemGroup>
    <None Include="slade.ico" />
    <None Include="stuff.txt" />
    <None Include="detect_functions.txt" />
    <None Include="dist\res\config\games\doom1.cfg">
      <Filter>Map Editor\GameConfiguration\Configurations\Games</Filter>
    </None>
    <None Include="dist\res\config\games\doom2.cfg">
      <Filter>Map Editor\GameConfiguration\Configurations\Games</Filter>
    </None>
    <None Include="dist\res\config\games\doom64.cfg">
      <Filter>Map Editor\GameConfiguration\Configurations\Games</Filter>
    </None>
    <None Include="dist\res\config\games\heretic.cfg">
      <Filter>Map Editor\GameConfiguration\Configurations\Games</Filter>
    </None>
    <None Include="dist\res\config\games\hexen.cfg">
      <Filter>Map Editor\GameConfiguration\Configurations\Games</Filter>
    </None>
    <None Include="dist\res\config\games\strife.cfg">
      <Filter>Map Editor\GameConfiguration\Configurations\Games</Filter>
    </None>
    <None Include="dist\res\config\games\include\flags_doom.cfg">
      <Filter>Map Editor\GameConfiguration\Configurations\Games\Include</Filter>
    </None>
    <None Include="dist\res\config\games\include\flags_doom64.cfg">
      <Filter>Map Editor\GameConfiguration\Configurations\Games\Include</Filter>
    </None>
    <None Include="dist\res\config\games\include\flags_hexen.cfg">
      <Filter>Map Editor\GameConfiguration\Configurations\Games\Include</Filter>
    </None>
    <None Include="dist\res\config\games\include\flags_strife.cfg">
      <Filter>Map Editor\GameConfiguration\Configurations\Games\Include</Filter>
    </None>
    <None Include="dist\res\config\games\include\props_base.cfg">
      <Filter>Map Editor\GameConfiguration\Configurations\Games\Include</Filter>
    </None>
    <None Include="dist\res\config\games\include\props_hexen.cfg">
      <Filter>Map Editor\GameConfiguration\Configurations\Games\Include</Filter>
    </None>
    <None Include="dist\res\config\games\include\sectors_doom.cfg">
      <Filter>Map Editor\GameConfiguration\Configurations\Games\Include</Filter>
    </None>
    <None Include="dist\res\config\games\include\sectors_doom64.cfg">
      <Filter>Map Editor\GameConfiguration\Configurations\Games\Include</Filter>
    </None>
    <None Include="dist\res\config\games\include\sectors_heretic.cfg">
      <Filter>Map Editor\GameConfiguration\Configurations\Games\Include</Filter>
    </None>
    <None Include="dist\res\config\games\include\sectors_hexen.cfg">
      <Filter>Map Editor\GameConfiguration\Configurations\Games\Include</Filter>
    </None>
    <None Include="dist\res\config\games\include\specials_doom1.cfg">
      <Filter>Map Editor\GameConfiguration\Configurations\Games\Include</Filter>
    </None>
    <None Include="dist\res\config\games\include\specials_doom2.cfg">
      <Filter>Map Editor\GameConfiguration\Configurations\Games\Include</Filter>
    </None>
    <None Include="dist\res\config\games\include\specials_doom64.cfg">
      <Filter>Map Editor\GameConfiguration\Configurations\Games\Include</Filter>
    </None>
    <None Include="dist\res\config\games\include\specials_heretic.cfg">
      <Filter>Map Editor\GameConfiguration\Configurations\Games\Include</Filter>
    </None>
    <None Include="dist\res\config\games\include\specials_hexen.cfg">
      <Filter>Map Editor\GameConfiguration\Configurations\Games\Include</Filter>
    </None>
    <None Include="dist\res\config\games\include\specials_strife.cfg">
      <Filter>Map Editor\GameConfiguration\Configurations\Games\Include</Filter>
    </None>
    <None Include="dist\res\config\games\include\things_common.cfg">
      <Filter>Map Editor\GameConfiguration\Configurations\Games\Include</Filter>
    </None>
    <None Include="dist\res\config\games\include\things_doom1.cfg">
      <Filter>Map Editor\GameConfiguration\Configurations\Games\Include</Filter>
    </None>
    <None Include="dist\res\config\games\include\things_doom2.cfg">
      <Filter>Map Editor\GameConfiguration\Configurations\Games\Include</Filter>
    </None>
    <None Include="dist\res\config\games\include\things_doom64.cfg">
      <Filter>Map Editor\GameConfiguration\Configurations\Games\Include</Filter>
    </None>
    <None Include="dist\res\config\games\include\things_heretic.cfg">
      <Filter>Map Editor\GameConfiguration\Configurations\Games\Include</Filter>
    </None>
    <None Include="dist\res\config\games\include\things_hexen.cfg">
      <Filter>Map Editor\GameConfiguration\Configurations\Games\Include</Filter>
    </None>
    <None Include="dist\res\config\games\include\things_strife.cfg">
      <Filter>Map Editor\GameConfiguration\Configurations\Games\Include</Filter>
    </None>
    <None Include="dist\res\config\ports\boom.cfg">
      <Filter>Map Editor\GameConfiguration\Configurations\Ports</Filter>
    </None>
    <None Include="dist\res\config\ports\eternity.cfg">
      <Filter>Map Editor\GameConfiguration\Configurations\Ports</Filter>
    </None>
    <None Include="dist\res\config\ports\zdoom.cfg">
      <Filter>Map Editor\GameConfiguration\Configurations\Ports</Filter>
    </None>
    <None Include="dist\res\config\ports\include\flags_boom.cfg">
      <Filter>Map Editor\GameConfiguration\Configurations\Ports\Include</Filter>
    </None>
    <None Include="dist\res\config\ports\include\flags_eternity.cfg">
      <Filter>Map Editor\GameConfiguration\Configurations\Ports\Include</Filter>
    </None>
    <None Include="dist\res\config\ports\include\flags_mbf.cfg">
      <Filter>Map Editor\GameConfiguration\Configurations\Ports\Include</Filter>
    </None>
    <None Include="dist\res\config\ports\include\flags_zdoom.cfg">
      <Filter>Map Editor\GameConfiguration\Configurations\Ports\Include</Filter>
    </None>
    <None Include="dist\res\config\ports\include\props_all.cfg">
      <Filter>Map Editor\GameConfiguration\Configurations\Ports\Include</Filter>
    </None>
    <None Include="dist\res\config\ports\include\props_boom.cfg">
      <Filter>Map Editor\GameConfiguration\Configurations\Ports\Include</Filter>
    </None>
    <None Include="dist\res\config\ports\include\props_zdoom.cfg">
      <Filter>Map Editor\GameConfiguration\Configurations\Ports\Include</Filter>
    </None>
    <None Include="dist\res\config\ports\include\sectors_zdoom.cfg">
      <Filter>Map Editor\GameConfiguration\Configurations\Ports\Include</Filter>
    </None>
    <None Include="dist\res\config\ports\include\specials_boom.cfg">
      <Filter>Map Editor\GameConfiguration\Configurations\Ports\Include</Filter>
    </None>
    <None Include="dist\res\config\ports\include\specials_eternity.cfg">
      <Filter>Map Editor\GameConfiguration\Configurations\Ports\Include</Filter>
    </None>
    <None Include="dist\res\config\ports\include\specials_mbf.cfg">
      <Filter>Map Editor\GameConfiguration\Configurations\Ports\Include</Filter>
    </None>
    <None Include="dist\res\config\ports\include\specials_zdoom.cfg">
      <Filter>Map Editor\GameConfiguration\Configurations\Ports\Include</Filter>
    </None>
    <None Include="dist\res\config\ports\include\things_boom.cfg">
      <Filter>Map Editor\GameConfiguration\Configurations\Ports\Include</Filter>
    </None>
    <None Include="dist\res\config\ports\include\things_eternity.cfg">
      <Filter>Map Editor\GameConfiguration\Configurations\Ports\Include</Filter>
    </None>
    <None Include="dist\res\config\ports\include\things_mbf.cfg">
      <Filter>Map Editor\GameConfiguration\Configurations\Ports\Include</Filter>
    </None>
    <None Include="dist\res\config\ports\include\things_musinfo.cfg">
      <Filter>Map Editor\GameConfiguration\Configurations\Ports\Include</Filter>
    </None>
    <None Include="dist\res\config\ports\include\things_zdoom.cfg">
      <Filter>Map Editor\GameConfiguration\Configurations\Ports\Include</Filter>
    </None>
    <None Include="dist\res\config\games\chex1.cfg">
      <Filter>Map Editor\GameConfiguration\Configurations\Games</Filter>
    </None>
    <None Include="dist\res\config\games\chex3.cfg">
      <Filter>Map Editor\GameConfiguration\Configurations\Games</Filter>
    </None>
    <None Include="dist\res\config\games\include\things_chex1.cfg">
      <Filter>Map Editor\GameConfiguration\Configurations\Games\Include</Filter>
    </None>
    <None Include="dist\res\config\games\include\things_chex3.cfg">
      <Filter>Map Editor\GameConfiguration\Configurations\Games\Include</Filter>
    </None>
  </ItemGroup>
  <ItemGroup>
    <ResourceCompile Include="SLADE.rc" />
  </ItemGroup>
</Project><|MERGE_RESOLUTION|>--- conflicted
+++ resolved
@@ -1182,19 +1182,17 @@
     <ClCompile Include="src\MapBackupPanel.cpp">
       <Filter>Map Editor\UI Elements</Filter>
     </ClCompile>
-<<<<<<< HEAD
-    <ClCompile Include="src\MapSpecials.cpp">
+    <ClCompile Include="src\DocsPage.cpp">
+      <Filter>Main Editor\UI Elements</Filter>
+    </ClCompile>
+    <ClCompile Include="src\Dialogs\DirArchiveUpdateDialog.cpp">
+      <Filter>Dialogs</Filter>
+    </ClCompile>
+	<ClCompile Include="src\MapSpecials.cpp">
       <Filter>Map Editor</Filter>
     </ClCompile>
     <ClCompile Include="src\DataEntryPanel.cpp">
       <Filter>Main Editor\UI Elements\EntryPanel</Filter>
-=======
-    <ClCompile Include="src\DocsPage.cpp">
-      <Filter>Main Editor\UI Elements</Filter>
-    </ClCompile>
-    <ClCompile Include="src\Dialogs\DirArchiveUpdateDialog.cpp">
-      <Filter>Dialogs</Filter>
->>>>>>> eab3fcd6
     </ClCompile>
   </ItemGroup>
   <ItemGroup>
@@ -2144,19 +2142,17 @@
     <ClInclude Include="src\MapBackupPanel.h">
       <Filter>Map Editor\UI Elements</Filter>
     </ClInclude>
-<<<<<<< HEAD
-    <ClInclude Include="src\MapSpecials.h">
+    <ClInclude Include="src\DocsPage.h">
+      <Filter>Main Editor\UI Elements</Filter>
+    </ClInclude>
+    <ClInclude Include="src\Dialogs\DirArchiveUpdateDialog.h">
+      <Filter>Dialogs</Filter>
+    </ClInclude>
+	<ClInclude Include="src\MapSpecials.h">
       <Filter>Map Editor</Filter>
     </ClInclude>
     <ClInclude Include="src\DataEntryPanel.h">
       <Filter>Main Editor\UI Elements\EntryPanel</Filter>
-=======
-    <ClInclude Include="src\DocsPage.h">
-      <Filter>Main Editor\UI Elements</Filter>
-    </ClInclude>
-    <ClInclude Include="src\Dialogs\DirArchiveUpdateDialog.h">
-      <Filter>Dialogs</Filter>
->>>>>>> eab3fcd6
     </ClInclude>
   </ItemGroup>
   <ItemGroup>
